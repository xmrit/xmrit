import Handsontable from "handsontable";
import lz77 from "./lz77";
import * as Highcharts from "highcharts";
import * as Exporting from "highcharts/modules/exporting";
import * as OfflineExporting from "highcharts/modules/offline-exporting";
import * as Annotation from "highcharts/modules/annotations";
import dayjs from "dayjs";

// initialize Highcharts
Exporting.default(Highcharts);
OfflineExporting.default(Highcharts);
Annotation.default(Highcharts);

/**
 * Typescript type and interface definitions
 */

declare global {
  interface Window {
    xplot: Highcharts.Chart;
    mrplot: Highcharts.Chart;
  }
}

type DataValue = {
	order: number;
	x: string; // Date in YYYY-MM-DD format
	value: number;
	status: DataStatus;
};

enum DataStatus {
	NORMAL = 0,
	RUN_OF_EIGHT_EXCEPTION = 1, // 8 on one side
	FOUR_NEAR_LIMIT_EXCEPTION = 2, // 3 out of 4 on the extreme quarters
	NPL_EXCEPTION = 3, // out of the NPL limit lines.
}

function dataStatusColor(d: DataStatus): string {
	switch (d) {
		case DataStatus.RUN_OF_EIGHT_EXCEPTION:
			return "blue";
		case DataStatus.FOUR_NEAR_LIMIT_EXCEPTION:
			return "orange";
		case DataStatus.NPL_EXCEPTION:
			return "red";
		default:
			return "black";
	}
}

function dataLabelsStatusColor(d: DataStatus): string {
	switch (d) {
		case DataStatus.RUN_OF_EIGHT_EXCEPTION:
			return "blue";
		case DataStatus.FOUR_NEAR_LIMIT_EXCEPTION:
			return "#be5504"; // ginger. contrast: 4.68
		case DataStatus.NPL_EXCEPTION:
			return "#e3242b"; // rose. contrast 4.61
		default:
			return "black";
	}
}

// We use bits to represent locked limit status
// If we modify unpl and lnpl and locked, the locked limit status will be 0111
enum LockedLimitStatus {
	UNLOCKED = 0,
	LOCKED = 1,
	UNPL_MODIFIED = 2, // 0010
	LNPL_MODIFIED = 4, // 0100
	AVGX_MODIFIED = 8, // 1000
}

function isAvgXModified(s: LockedLimitStatus): boolean {
	return (
		(s & LockedLimitStatus.AVGX_MODIFIED) == LockedLimitStatus.AVGX_MODIFIED
	);
}

function isUnplModified(s: LockedLimitStatus): boolean {
	return (
		(s & LockedLimitStatus.UNPL_MODIFIED) == LockedLimitStatus.UNPL_MODIFIED
	);
}

function isLnplModified(s: LockedLimitStatus): boolean {
	return (
		(s & LockedLimitStatus.LNPL_MODIFIED) == LockedLimitStatus.LNPL_MODIFIED
	);
}

// LineType is a user selectable section in d3.
type LineType = Highcharts.Annotation;

// Divider Type is the backing type for the divider line.
interface DividerType {
	id: string;
	x: number;
	line: LineType | null;
}

// This contains the state for a segmented section of both graphs (after
// a divider has been inserted)
type LineValueType = {
	xLeft: number; // date in unix milliseconds
	xRight: number; // date in unix milliseconds
	avgX: number;
	avgMovement?: number;
	UNPL?: number; // upper natural process limit
	LNPL?: number; // lower natural process limit
	URL?: number; // upper range limit
	lowerQuartile?: number;
	upperQuartile?: number;
};

type _Stats = {
	xchartMin: number;
	xchartMax: number;
	mrchartMax: number;
	lineValues: LineValueType[];
	xdataPerRange: DataValue[][];
	movementsPerRange: DataValue[][];
};

/**
 * Global constants and variables
 */
const MAX_LINK_LENGTH = 2000; // 2000 characters in url
const NPL_SCALING = 2.66;
const URL_SCALING = 3.268;
// PADDING_FROM_EXTREMES is the percentage from the data limits (max/min) that we use as chart limits.
const PADDING_FROM_EXTREMES = 0.1;
const DECIMAL_POINT = 2;
const LIMIT_LINE_WIDTH = 2;
const DIVIDER_LINE_WIDTH = 4;
const TEXT_STONE_600 = "rgb(87 83 78)";
const INACTIVE_LOCKED_LIMITS = {
	avgX: 0,
	LNPL: Infinity,
	UNPL: -Infinity,
	avgMovement: 0,
	URL: -Infinity,
} as LineValueType;

// This is the state of the app.
const state = {
	// tableData, xLabel and yLabel is set by the handsontable (the table rendered onscreen).
	// for handsontable to be reactive, use hot.updateSettings({ ... }). Don't just use assignment.
	tableData: [] as DataValue[], // handsontable data. Might contain null values.
	lockedLimitBaseData: [] as DataValue[], // data for the locked limit lines
	xLabel: "Date",
	yLabel: "Value",

	// xdata, movements are bound to the charts.
	// So, all update must be done in place (e.g. use updateInPlace) to maintain reactiveness.
	xdata: [] as DataValue[], // data passed to plot(...). Will not contain null values.
	movements: [] as DataValue[],
	dividerLines: [] as DividerType[],
	// this is the state of the locked limit lines, either calculated from lockedLimitBaseData or overwritten by user.
	// Only written when the user press "Lock limits" in the popup.
	// Locked limits should be considered active if some values are non-zero.
	lockedLimits: structuredClone(INACTIVE_LOCKED_LIMITS),
	lockedLimitStatus: LockedLimitStatus.UNLOCKED,
};

// global variables for the charts
let xplot: Highcharts.Chart;
let mrplot: Highcharts.Chart;

/**
 * Detection Checks
 */
function checkRunOfEight(data: DataValue[], avg: number) {
	let isApplied = false;
	if (data.length < 8) {
		return;
	}
	let aboveOrBelow = 0; // We use an 8-bit integer. Bit is set to 0 if below avg, or 1 otherwise
	for (let i = 0; i < 7; i++) {
		if (data[i].value > avg) {
			aboveOrBelow |= 1 << (i % 8);
		}
	}
	for (let i = 7; i < data.length; i++) {
		if (data[i].value > avg) {
			// set bit to 1
			aboveOrBelow |= 1 << (i % 8);
		} else {
			// set bit to 0
			aboveOrBelow &= ~(1 << (i % 8));
		}
		if (aboveOrBelow == 0 || aboveOrBelow == 255) {
			for (let j = i - 7; j <= i; j++) {
				data[j].status = DataStatus.RUN_OF_EIGHT_EXCEPTION;
				isApplied = true;
			}
		}
	}
	if (isApplied) {
	}
	return;
}

/**
 * Detection Checks for quarter lines. If 3 out of 4 consecutive values are above or below a quarter line, it will be marked
 * @param data
 * @param lowerQuartile Pass in Infinity to disable the use of the lower quartile of the data for checks
 * @param upperQuartile Pass in -Infinity to disable the use of the upper quartile of the data for checks
 */
function checkFourNearLimit(
	data: DataValue[],
	lowerQuartile: number,
	upperQuartile: number,
) {
	let isApplied = false;
	if (data.length < 4) {
		return;
	}

	let belowQuartile = 0;
	let aboveQuartile = 0;
	// setup sliding window
	for (let i = 0; i < 3; i++) {
		if (data[i].value < lowerQuartile) {
			belowQuartile += 1;
		} else if (data[i].value > upperQuartile) {
			aboveQuartile += 1;
		}
	}

	for (let i = 3; i < data.length; i++) {
		// set value for the current window
		if (data[i].value < lowerQuartile) {
			belowQuartile += 1;
		} else if (data[i].value > upperQuartile) {
			aboveQuartile += 1;
		}

		if (belowQuartile >= 3 || aboveQuartile >= 3) {
			for (let j = i - 3; j <= i; j++) {
				data[j].status = DataStatus.FOUR_NEAR_LIMIT_EXCEPTION;
				isApplied = true;
			}
		}

		// reset value to prepare for next window
		if (data[i - 3].value < lowerQuartile) {
			belowQuartile -= 1;
		} else if (data[i - 3].value > upperQuartile) {
			aboveQuartile -= 1;
		}
	}
	if (isApplied) {
	}
}

function checkOutsideLimit(
	data: DataValue[],
	lowerLimit: number,
	upperLimit: number,
) {
	let isApplied = false;
	for (let dv of data) {
		if (dv.value < lowerLimit) {
			dv.status = DataStatus.NPL_EXCEPTION;
			isApplied = true;
		} else if (dv.value > upperLimit) {
			dv.status = DataStatus.NPL_EXCEPTION;
			isApplied = true;
		}
	}
	if (isApplied) {
	}
}

function toLineSeriesObject(range): Highcharts.SeriesOptionsType {
	return {
		type: "line",
		color: TEXT_STONE_600,
		name: "",
		data: range,
		dataLabels: {
			enabled: true,
			style: {
				color: TEXT_STONE_600,
			},
		},
		marker: {
			symbol: "circle",
		},
	};
}

/**
 * Sets the xplot and mrplot global variable. Will only set once.
 */
function createPlots(xChartSelector: string, mrChartSelector: string) {
<<<<<<< HEAD
	function createPlot(selector: string, data: DataValue[][]): Highcharts.Chart {
		let options: Highcharts.Options = {
			chart: {
				type: "line",
				scrollablePlotArea: {
					minWidth: 600,
				},
				plotBackgroundImage: "../xmrit-bg.png",
			},
			time: {
				useUTC: false,
			},

			title: {
				text: selector === xChartSelector ? xplotTitle() : mrplotTitle(),
				useHTML: true,
			},

			plotOptions: {
				series: {
					stickyTracking: false,
				},
			},

			series: translateToSeriesData(data).map(toLineSeriesObject),

			yAxis: {
				title: {
					text: `<div class="axis-label-y">${state.yLabel}</div>`,
					useHTML: true,
				},
				gridLineWidth: 0, // disable horizontal grid lines
			},
			xAxis: {
				type: "datetime",
				title: {
					text: state.xLabel,
				},
				maxPadding: 0.2, // space on the right end of xAxis to give space for labels
				events: {
					setExtremes: (e) => {
						// https://api.highcharts.com/highcharts/xAxis.events.setExtremes
						if (e.trigger === "zoom" && !e.min && !e.max) {
							// When user click "reset zoom", we re-render the whole chart to make sure the limits are on display
							// here we use a setTimeout to very quickly override the initial zoom behaviour
							setTimeout(redraw, 1);
						}
					},
				},
			},
			legend: {
				enabled: false,
			},
			credits: {
				enabled: false,
			},
			exporting: {
				buttons: {
					contextButton: {
						enabled: false,
						menuItems: ["downloadPNG", "downloadJPEG", "downloadSVG"],
					},
				},
				fallbackToExportServer: false,
				allowHTML: true,
			},
		};

		return Highcharts.chart(selector, options);
	}

	// setup initial data
	updateInPlace(
		state.xdata,
		state.tableData.filter((dv) => dv.x && (dv.value || dv.value == 0)),
	);
	updateInPlace(state.movements, getMovements(state.xdata));

	// highcharts handle freeing up memory via destroy() when we write to the same container
	xplot = createPlot(xChartSelector, [state.xdata]);
	mrplot = createPlot(mrChartSelector, [state.movements]);

	state.dividerLines = state.dividerLines
		.filter((dl) => !isShadowDividerLine(dl)) // filter out border "shadow" dividers
		.concat([
			{ id: "divider-start", x: xplot.xAxis[0].min, line: null },
			// as mrplot might have 1 less point than xplot, when mrplot.xAxis[0].max is undefined, we substitute it with Infinity
			{
				id: "divider-end",
				x: Math.min(xplot.xAxis[0].max, mrplot.xAxis[0].max || Infinity),
				line: null,
			},
		]);
	// Since our annotations extend up to the last divider line, we need to make sure that that divider lines are still in view for both xplot and mrplot.
	// so we take the minimax value. Somehow, the xplot and mrplot xAxis[0].max are not the same.
	// I'm concerned that this might cause some "shadow" divider to be rendered,
	// but i think as long as renderDividerLine does not render divider lines with empty string ID, we should be fine.
	state.dividerLines.forEach(renderDividerLine);

	redraw();
=======
  function createPlot(selector: string, data: DataValue[][]): Highcharts.Chart {
    let options: Highcharts.Options = {
      chart: {
        type: 'line',
        scrollablePlotArea: {
          minWidth: 600
        },
        plotBackgroundImage: '../xmrit-bg.png',
      },
      time: {
        useUTC: false,
      },

      title: {
        text: selector === xChartSelector ? xplotTitle() : mrplotTitle(),
        useHTML: true,
      },

      plotOptions: {
        series: {
          stickyTracking: false,
        }
      },

      series: translateToSeriesData(data).map(toLineSeriesObject),

      yAxis: {
        title: {
          text: `<div class="axis-label-y">${state.yLabel}</div>`,
          useHTML: true,
        },
        gridLineWidth: 0, // disable horizontal grid lines
      },
      xAxis: {
        type: 'datetime',
        title: {
          text: state.xLabel,
        },
        maxPadding: maxPadding(), // space on the right end of xAxis to give space for labels
        events: {
          setExtremes: function (e) {
            // https://api.highcharts.com/highcharts/xAxis.events.setExtremes
            if (e.trigger === 'zoom' && !e.min && !e.max) {
              // When user click "reset zoom", we re-render the whole chart to make sure the limits are on display
              // here we use a setTimeout to very quickly override the initial zoom behaviour
              setTimeout(redraw, 1)
            }
          }
        },
      },
      legend: {
        enabled: false,
      },
      credits: {
        enabled: false
      },
      exporting: {
        buttons: {
          contextButton: {
            enabled: false,
            menuItems: ["downloadPNG", "downloadJPEG", "downloadSVG"]
          }
        },
        fallbackToExportServer: false,
        allowHTML: true,
      }
    }

    return Highcharts.chart(selector, options);
  }

  // setup initial data
  updateInPlace(state.xdata, state.tableData.filter(dv => dv.x && (dv.value || dv.value == 0)))
  updateInPlace(state.movements, getMovements(state.xdata))

  // highcharts handle freeing up memory via destroy() when we write to the same container
  xplot = createPlot(xChartSelector, [state.xdata])
  mrplot = createPlot(mrChartSelector, [state.movements])

  state.dividerLines = state.dividerLines.
    filter(dl => !isShadowDividerLine(dl)). // filter out border "shadow" dividers
    concat([
      { id: 'divider-start', x: xplot.xAxis[0].min, line: null },
      // as mrplot might have 1 less point than xplot, when mrplot.xAxis[0].max is undefined, we substitute it with Infinity
      { id: 'divider-end', x: Math.min(xplot.xAxis[0].max, mrplot.xAxis[0].max || Infinity), line: null }
    ]);
  // Since our annotations extend up to the last divider line, we need to make sure that that divider lines are still in view for both xplot and mrplot.
  // so we take the minimax value. Somehow, the xplot and mrplot xAxis[0].max are not the same.
  // I'm concerned that this might cause some "shadow" divider to be rendered,
  // but i think as long as renderDividerLine does not render divider lines with empty string ID, we should be fine.
  state.dividerLines.forEach(renderDividerLine)

  redraw()
>>>>>>> e041aff5
}

// TODO: renderSeries should not draw a path crossing the limit lines.
function renderSeries(stats: _Stats, immediately: boolean = true) {
<<<<<<< HEAD
	xplot.update(
		{
			series: translateToSeriesData(stats.xdataPerRange).map(
				toLineSeriesObject,
			),
		},
		immediately,
		true,
	);
	mrplot.update(
		{
			series: translateToSeriesData(stats.movementsPerRange).map(
				toLineSeriesObject,
			),
		},
		immediately,
		true,
	);
=======
  xplot.update({
    series: translateToSeriesData(stats.xdataPerRange).map(toLineSeriesObject),
    xAxis: {
      maxPadding: maxPadding()
    },
  }, immediately, true)
  mrplot.update({
    series: translateToSeriesData(stats.movementsPerRange).map(toLineSeriesObject),
    xAxis: {
      maxPadding: maxPadding()
    },
  }, immediately, true)
>>>>>>> e041aff5
}

function translateToSeriesData(d: DataValue[][]) {
	// d is the data from the table.
	// We need to convert it to the format that Highcharts expects.
	// We also need to convert the dates to milliseconds since epoch.
	return d.map((subD) =>
		subD.map((dv) => {
			return {
				x: fromDateStr(dv.x),
				y: dv.value,
				color: dataStatusColor(dv.status),
				dataLabels: {
					style: {
						color: dataLabelsStatusColor(dv.status),
						textOutline: 0,
					},
				},
			};
		}),
	);
}

/**
 * Add a new divider line to the chart
 * @returns
 */
function addDividerLine() {
<<<<<<< HEAD
	// checks if limit of divider lines is reached
	// we only allow max 3 divider lines (in addition to the two invisible
	// ones we create)
	const dividerCount = state.dividerLines.length - 2;
	if (dividerCount >= 3) {
		return;
	}

	// This is the date value (type: number) where it should be
	// And this calculates the insertion point (25%, 50%, etc) for each
	// divider point
	let xPosition = xplot.xAxis[0].toValue(
		(xplot.plotWidth * (dividerCount + 1)) / 4,
	);
	// trick: dividerLine might coincides with a data point, so we move it slightly to the right
	if (xPosition % 10) {
		xPosition += 1;
	}

	let dividerLine = {
		id: `divider-${dividerCount + 1}`,
		x: xPosition,
		line: null,
	};
	state.dividerLines.push(dividerLine);

	renderDividerLine(dividerLine);
=======
  // checks if limit of divider lines is reached
  // we only allow max 3 divider lines (in addition to the two invisible
  // ones we create)
  const dividerCount = state.dividerLines.length - 2;
  if (dividerCount >= 3) {
    return;
  }

  // This is the date value (type: number) where it should be
  // And this calculates the insertion point (25%, 50%, etc) for each
  // divider point
  let xPosition = xplot.xAxis[0].toValue(xplot.plotWidth * (dividerCount + 1) / 4)
  // trick: dividerLine might coincides with a data point, so we move it slightly to the right
  if (xPosition % 10) {
    xPosition += 1
  }

  let dividerLine = { id: `divider-${dividerCount + 1}`, x: xPosition, line: null };
  state.dividerLines.push(dividerLine);

  renderDividerLine(dividerLine)
  redraw()
>>>>>>> e041aff5
}

// redrawDividerButtons style "add/remove divider" buttons
function redrawDividerButtons() {
	if (state.dividerLines.length > 2) {
		document
			.querySelector("#remove-divider")
			.classList.remove("text-slate-400");
	} else {
		document.querySelector("#remove-divider").classList.add("text-slate-400");
	}
	if (state.dividerLines.length < 5) {
		document.querySelector("#add-divider").classList.remove("bg-slate-700");
		document
			.querySelector("#add-divider")
			.classList.remove("hover:bg-slate-600");
	} else {
		document.querySelector("#add-divider").classList.add("bg-slate-700");
		document.querySelector("#add-divider").classList.add("hover:bg-slate-600");
	}
}

// reflow charts to stack and fill in the entire screen width if there are a lot of data points
function reflowCharts() {
  let div = document.querySelector('#charts-container > div')
  let x = document.querySelector('#xplot')
  let mr = document.querySelector('#mrplot')
  if (state.xdata.length > 31) {
    div.classList.remove('lg:flex-nowrap')
    x.classList.add('w-full')
    mr.classList.add('w-full')
  } else {
    div.classList.add('lg:flex-nowrap')
    x.classList.remove('w-full')
    mr.classList.remove('w-full')
  }
}

function redraw(immediately: boolean = true): _Stats {
<<<<<<< HEAD
	let stats = wrangleData();
	// it is important that we render the series first before limit lines
	renderSeries(stats, immediately);
	renderLimitLines(stats, immediately);
	redrawDividerButtons();
	// let url = generateShareLink()
	// if (url.length <= MAX_LINK_LENGTH) {
	//   // store state in url if data is not too big
	//   // see corresponding simulation on "popstate"
	//   console.log("before pushstate", state.dividerLines)
	//   window.history.pushState({
	//     state: {
	//       tableData: state.tableData,
	//       xLabel: state.xLabel,
	//       yLabel: state.yLabel,

	//       xdata: state.xdata,
	//       movements: state.movements,
	//       dividerLines: state.dividerLines.map(line => {
	//         return {
	//           id: line.id,
	//           x: line.x,
	//         }
	//       })
	//     },
	//   }, "", url);
	// }
	return stats;
}

function renderDividerLine(dividerLine: DividerType) {
	if (isShadowDividerLine(dividerLine)) {
		// empty or undefined id means it is the shadow divider lines, so we don't render it
		return;
	}
	redraw(false);

	// Add the divider line
	xplot.removeAnnotation(dividerLine.id);
	dividerLine.line = xplot.addAnnotation(
		{
			id: dividerLine.id,
			animation: { defer: 0 },
			events: {
				afterUpdate: (e) => {
					for (let d of state.dividerLines) {
						if (d.line == e.target) {
							d.x = e.target.options.shapes[0].points[0].x;
							break;
						}
					}
					redraw();
				},
			},
			shapes: [
				{
					points: [
						// The y value is ~2^53, which is the largest number we can represent as a number (float64)
						// It should be large enough for most purposes.
						// This is definitely a hack :) to make this annotation looks like a plotLine
						//
						// An alternative is to implement the dividerLine using Highcharts.plotLines,
						// but that would require us to implement the drag-and-drop logic for the plotline
						// Another alternative is to keep extending the yAxis max and min based on the data,
						// but that would require us to carefully update it on every `afterUpdate` (avoiding infinite loop)
						{ x: dividerLine.x, y: -9e15, xAxis: 0, yAxis: 0 },
						{ x: dividerLine.x, y: 9e15, xAxis: 0, yAxis: 0 },
					],
					type: "path",
					stroke: "purple",
					strokeWidth: DIVIDER_LINE_WIDTH,
				},
			],
			draggable: "x",
			zIndex: 2,
		},
		false,
	);

	xplot.redraw(true);
	mrplot.redraw(true);
=======
  let stats = wrangleData()
  // it is important that we render the series first before limit lines
  renderSeries(stats, immediately)
  renderLimitLines(stats, immediately)
  redrawDividerButtons()
  reflowCharts()
  // let url = generateShareLink()
  // if (url.length <= MAX_LINK_LENGTH) {
  //   // store state in url if data is not too big
  //   // see corresponding simulation on "popstate"
  //   console.log("before pushstate", state.dividerLines)
  //   window.history.pushState({
  //     state: {
  //       tableData: state.tableData,
  //       xLabel: state.xLabel,
  //       yLabel: state.yLabel,

  //       xdata: state.xdata,
  //       movements: state.movements,
  //       dividerLines: state.dividerLines.map(line => {
  //         return {
  //           id: line.id,
  //           x: line.x,
  //         }
  //       })
  //     },
  //   }, "", url);
  // }
  return stats
}

function renderDividerLine(dividerLine: DividerType) {
  if (isShadowDividerLine(dividerLine)) {
    // empty or undefined id means it is the shadow divider lines, so we don't render it
    return
  }
  redraw(false)

  // Add the divider line
  xplot.removeAnnotation(dividerLine.id)
  dividerLine.line = xplot.addAnnotation({
    id: dividerLine.id,
    animation: { defer: 0 },
    events: {
      afterUpdate: function (e) {
        for (let d of state.dividerLines) {
          if (d.line == e.target) {
            d.x = e.target.options.shapes[0].points[0].x
            break
          }
        }
        redraw()
      },
    },
    shapes: [{
      points: [
        // The y value is ~2^53, which is the largest number we can represent as a number (float64)
        // It should be large enough for most purposes.
        // This is definitely a hack :) to make this annotation looks like a plotLine
        //
        // An alternative is to implement the dividerLine using Highcharts.plotLines, 
        // but that would require us to implement the drag-and-drop logic for the plotline
        // Another alternative is to keep extending the yAxis max and min based on the data,
        // but that would require us to carefully update it on every `afterUpdate` (avoiding infinite loop)
        { x: dividerLine.x, y: -9e15, xAxis: 0, yAxis: 0 },
        { x: dividerLine.x, y: 9e15, xAxis: 0, yAxis: 0 }
      ],
      type: "path",
      stroke: "purple",
      strokeWidth: DIVIDER_LINE_WIDTH,
    }],
    draggable: "x",
    zIndex: 2,
  }, false)
>>>>>>> e041aff5
}

/**
 * renderLimitLines have a side effect of setting the chart yAxis extremes
 * renderLimitLines depends on the xAxis extremes being set correctly. Hence it must be called after renderSeries
 * @param stats
 * @param redraw whether to redraw. defaults to true
 */
function renderLimitLines(stats: _Stats, redraw: boolean = true): void {
	function labelFromShape(
		shape: Highcharts.AnnotationsShapesOptions,
	): Highcharts.AnnotationsLabelsOptions {
		return {
			point: shape.points[1],
			shape: "connector",
			align: "left",
		};
	}

	let shapesForXplot = [];
	let shapesForMrPlot = [];
	for (let i = 0; i < stats.lineValues.length; i++) {
		let lv = stats.lineValues[i];
		if (i == stats.lineValues.length - 1) {
			// try to extend the limit lines a bit after the last data point. We add minimum 1-day worth of x
			// this change is purely for rendering purposes, not logical change.
			// There is no reason for the math or for the number 5 aside from it looks good on a few data I tried on (daily, weekly, monthly)
			lv.xRight =
				lv.xRight +
				Math.max(
					86400 * 1000,
					(Math.min(xplot.xAxis[0].max, mrplot.xAxis[0].max) - lv.xRight) / 5,
				);
		}
		let strokeWidth = LIMIT_LINE_WIDTH;
		let meanShapeColor = "red";
		let limitShapeColor = "steelblue";
		let dashStyle = "ShortDash";
		let options = {
			useUpperQuartile: true,
			useLowerQuartile: true,
		};
		if (i == 0 && isLockedLimitsActive()) {
			options = shouldUseQuartile();
			// augment xLeft and xRight data because it is not included in the calculation
			state.lockedLimits.xLeft = lv.xLeft;
			state.lockedLimits.xRight = lv.xRight;
			lv = state.lockedLimits;
			strokeWidth = 3;
			dashStyle = "Solid";
		}
		if (options.useLowerQuartile) {
			let lowerQuartileShape = {
				points: [
					{ x: lv.xLeft, y: lv.lowerQuartile, xAxis: 0, yAxis: 0 },
					{ x: lv.xRight, y: lv.lowerQuartile, xAxis: 0, yAxis: 0 },
				],
				type: "path",
				dashStyle: "Dot",
				strokeWidth: 1,
			};
			shapesForXplot.push(lowerQuartileShape);
		}
		if (options.useUpperQuartile) {
			let upperQuartileShape = {
				points: [
					{ x: lv.xLeft, y: lv.upperQuartile, xAxis: 0, yAxis: 0 },
					{ x: lv.xRight, y: lv.upperQuartile, xAxis: 0, yAxis: 0 },
				],
				type: "path",
				dashStyle: "Dot",
				strokeWidth: 1,
			};
			shapesForXplot.push(upperQuartileShape);
		}
		let avgXShape = {
			points: [
				{ x: lv.xLeft, y: lv.avgX, xAxis: 0, yAxis: 0 },
				{ x: lv.xRight, y: lv.avgX, xAxis: 0, yAxis: 0 },
			],
			type: "path",
			dashStyle,
			stroke: meanShapeColor,
			strokeWidth,
		};
		let lnplShape = {
			points: [
				{ x: lv.xLeft, y: lv.LNPL, xAxis: 0, yAxis: 0 },
				{ x: lv.xRight, y: lv.LNPL, xAxis: 0, yAxis: 0 },
			],
			type: "path",
			dashStyle,
			stroke: limitShapeColor,
			strokeWidth,
		};
		let unplShape = {
			points: [
				{ x: lv.xLeft, y: lv.UNPL, xAxis: 0, yAxis: 0 },
				{ x: lv.xRight, y: lv.UNPL, xAxis: 0, yAxis: 0 },
			],
			type: "path",
			dashStyle,
			stroke: limitShapeColor,
			strokeWidth,
		};
		shapesForXplot.push(avgXShape, lnplShape, unplShape);

		let avgMovementShape = {
			points: [
				{ x: lv.xLeft, y: lv.avgMovement, xAxis: 0, yAxis: 0 },
				{ x: lv.xRight, y: lv.avgMovement, xAxis: 0, yAxis: 0 },
			],
			type: "path",
			dashStyle,
			stroke: meanShapeColor,
			strokeWidth,
		};
		let urlShape = {
			points: [
				{ x: lv.xLeft, y: lv.URL, xAxis: 0, yAxis: 0 },
				{ x: lv.xRight, y: lv.URL, xAxis: 0, yAxis: 0 },
			],
			type: "path",
			dashStyle,
			stroke: limitShapeColor,
			strokeWidth,
		};
		shapesForMrPlot.push(avgMovementShape, urlShape);
	}

	// Adjust the range of yaxis in both charts to keep all limit lines in view
	xplot.yAxis[0].setExtremes(
		stats.xchartMin -
			(stats.xchartMax - stats.xchartMin) * PADDING_FROM_EXTREMES,
		stats.xchartMax +
			(stats.xchartMax - stats.xchartMin) * PADDING_FROM_EXTREMES,
		false,
	);
	mrplot.yAxis[0].setExtremes(
		0,
		(1 + PADDING_FROM_EXTREMES) * stats.mrchartMax,
		false,
	);

	xplot.removeAnnotation("limit-lines");
	xplot.addAnnotation(
		{
			id: "limit-lines",
			animation: { defer: 0 },
			draggable: "",
			shapes: shapesForXplot,
			labels: shapesForXplot.map((shape) => labelFromShape(shape)).slice(-3),
			zIndex: 1,
		},
		false,
	);
	mrplot.removeAnnotation("limit-lines");
	mrplot.addAnnotation(
		{
			id: "limit-lines",
			animation: { defer: 0 },
			draggable: "",
			shapes: shapesForMrPlot,
			labels: shapesForMrPlot.map((shape) => labelFromShape(shape)).slice(-2),
			zIndex: 1,
		},
		false,
	);

	xplot.redraw(redraw);
	mrplot.redraw(redraw);
}

function removeDividerLine() {
	// remove the last added annotation
	let id = `divider-${state.dividerLines.length - 2}`;
	xplot.removeAnnotation(id);
	state.dividerLines = state.dividerLines.filter((d) => d.id != id);
	redraw();
}

// HELPER FUNCTIONS

// Does 2 things:
// (1) Filters data based on divider lines and calculates SPC statistics per range
// By default,`dividerLines` contains two 'invisible' dividerlines at both ends
// with no Line associated with it (so it doesn't get rendered in the chart)
// (2) Checks against the 3 XMR rules for each range and color data points accordingly
function wrangleData(): _Stats {
<<<<<<< HEAD
	let dividerLines = state.dividerLines;
	// need to make sure dividerLines are sorted
	dividerLines.sort((a, b) => a.x - b.x);

	console.assert(
		dividerLines.length >= 2,
		"dividerLines should contain at least two divider lines",
	);

	// make sure state.xdata only contains valid data (i.e. have both x and value columns set)
	updateInPlace(
		state.xdata,
		state.tableData.filter((dv) => dv.x && (dv.value || dv.value == 0)),
	);
	// Since a user might paste in data that falls beyond either limits of the previous x-axis range
	// we need to update our "shadow" divider lines so that the filteredXdata will always get all data
	let { min: xdataXmin, max: xdataXmax } = findExtremesX(state.xdata);
	dividerLines[0].x = xdataXmin;
	dividerLines[dividerLines.length - 1].x = xdataXmax;

	// chartMin is the lowest y-value that needs to be drawn in the chart
	// chartMax is the highest y-value that needs to be drawn in the chart
	// xdataPerRange groups state.xdata based on ranges between divider lines. Initially, all xdata is in 1 range.
	// movementsPerRange groups movements based on ranges between divider lines. Initially, all movements is in 1 range.
	const stats = {
		xchartMin: Infinity,
		xchartMax: -Infinity,
		mrchartMax: -Infinity,
		lineValues: [] as LineValueType[],
		xdataPerRange: [] as DataValue[][],
		movementsPerRange: [] as DataValue[][],
	};

	let xdataWithStatus: DataValue[] = [];
	let mrdataWithStatus: DataValue[] = [];
	for (let i = 0; i < dividerLines.length - 1; i++) {
		const xLeft = dividerLines[i].x;
		const xRight = dividerLines[i + 1].x;
		// We ignore the edge case where the dividerlines is precisely at T00:00.
		const filteredXdata = state.xdata.filter((d) => {
			return fromDateStr(d.x) >= xLeft && fromDateStr(d.x) <= xRight;
		});
		const filteredMovements = getMovements(filteredXdata);
		// if no data in range, skip
		if (filteredXdata.length === 0) {
			console.log(`No data in range ${xLeft} - ${xRight}`);
			continue;
		}
		const { avgX, avgMovement, UNPL, LNPL, URL, lowerQuartile, upperQuartile } =
			calculateLimits(filteredXdata);
		// append line values
		let lv = {
			xLeft,
			xRight,
			avgX,
			avgMovement,
			UNPL,
			LNPL,
			URL,
			lowerQuartile,
			upperQuartile,
		};
		stats.lineValues.push(lv);
		stats.xchartMin = Math.min(stats.xchartMin, LNPL);
		stats.xchartMax = Math.max(stats.xchartMax, UNPL);
		stats.mrchartMax = Math.max(stats.mrchartMax, URL);

		// check for process exceptions
		//
		// We need to first reset all status to normal first before calculating
		// to prevent cached status from previous checks
		for (let dv of filteredXdata) {
			dv.status = DataStatus.NORMAL;
		}
		if (i == 0 && isLockedLimitsActive()) {
			let opts = shouldUseQuartile();
			checkRunOfEight(filteredXdata, state.lockedLimits.avgX);
			checkFourNearLimit(
				filteredXdata,
				opts.useLowerQuartile ? state.lockedLimits.lowerQuartile : -Infinity,
				opts.useUpperQuartile ? state.lockedLimits.upperQuartile : Infinity,
			);
			checkOutsideLimit(
				filteredXdata,
				state.lockedLimits.LNPL,
				state.lockedLimits.UNPL,
			);
		} else {
			checkRunOfEight(filteredXdata, avgX);
			checkFourNearLimit(filteredXdata, lowerQuartile, upperQuartile);
			checkOutsideLimit(filteredXdata, LNPL, UNPL);
		}
		xdataWithStatus = xdataWithStatus.concat(filteredXdata);
		stats.xdataPerRange.push(filteredXdata);

		// check for movement exceptions
		for (let dv of filteredMovements) {
			dv.status = DataStatus.NORMAL;
		}
		if (i == 0 && isLockedLimitsActive()) {
			checkOutsideLimit(filteredMovements, 0, state.lockedLimits.URL);
		} else {
			checkOutsideLimit(filteredMovements, 0, URL);
		}
		mrdataWithStatus = mrdataWithStatus.concat(filteredMovements);
		stats.movementsPerRange.push(filteredMovements);
	}

	updateInPlace(state.xdata, xdataWithStatus);
	updateInPlace(state.movements, mrdataWithStatus);

	// We have calculated the max of the limit lines before, now we compare with the value of each data point
	// since some of them might be outside the limit and we want it to be in view
	for (let dv of state.xdata) {
		if (dv.value > stats.xchartMax) {
			stats.xchartMax = dv.value;
		}
		if (dv.value < stats.xchartMin) {
			stats.xchartMin = dv.value;
		}
	}

	for (let dv of state.movements) {
		if (dv.value > stats.mrchartMax) {
			stats.mrchartMax = dv.value;
		}
	}
	// we now compare with the user-set locked limit lines
	if (isLockedLimitsActive()) {
		stats.xchartMax = Math.max(stats.xchartMax, state.lockedLimits.UNPL);
		stats.xchartMin = Math.min(stats.xchartMin, state.lockedLimits.LNPL);
		stats.mrchartMax = Math.max(stats.mrchartMax, state.lockedLimits.URL);
	}
	return stats;
=======
  let dividerLines = state.dividerLines
  // need to make sure dividerLines are sorted
  dividerLines.sort((a, b) => a.x - b.x);

  console.assert(dividerLines.length >= 2, "dividerLines should contain at least two divider lines")

  // make sure state.xdata only contains valid data (i.e. have both x and value columns set)
  // and it is sorted by date (x) ascending
  let tableData = state.tableData.filter(dv => dv.x && (dv.value || dv.value == 0))
  tableData.sort((a, b) => a.x.localeCompare(b.x))
  updateInPlace(state.xdata, tableData)
  // Since a user might paste in data that falls beyond either limits of the previous x-axis range
  // we need to update our "shadow" divider lines so that the filteredXdata will always get all data
  let { min: xdataXmin, max: xdataXmax } = findExtremesX(state.xdata)
  dividerLines[0].x = xdataXmin
  dividerLines[dividerLines.length - 1].x = xdataXmax

  // chartMin is the lowest y-value that needs to be drawn in the chart
  // chartMax is the highest y-value that needs to be drawn in the chart
  // xdataPerRange groups state.xdata based on ranges between divider lines. Initially, all xdata is in 1 range.
  // movementsPerRange groups movements based on ranges between divider lines. Initially, all movements is in 1 range.
  const stats = {
    xchartMin: Infinity,
    xchartMax: -Infinity,
    mrchartMax: -Infinity,
    lineValues: [] as LineValueType[],
    xdataPerRange: [] as DataValue[][],
    movementsPerRange: [] as DataValue[][],
  };

  let xdataWithStatus: DataValue[] = []
  let mrdataWithStatus: DataValue[] = []
  for (let i = 0; i < dividerLines.length - 1; i++) {
    const xLeft = dividerLines[i].x;
    const xRight = dividerLines[i + 1].x;
    // We ignore the edge case where the dividerlines is precisely at T00:00.
    const filteredXdata = state.xdata.filter((d) => {
      return fromDateStr(d.x) >= xLeft && fromDateStr(d.x) <= xRight;
    });
    const filteredMovements = getMovements(filteredXdata)
    // if no data in range, skip
    if (filteredXdata.length === 0) {
      console.log(`No data in range ${xLeft} - ${xRight}`);
      continue;
    }
    const { avgX, avgMovement, UNPL, LNPL, URL, lowerQuartile, upperQuartile } = calculateLimits(filteredXdata)
    // append line values
    let lv = { xLeft, xRight, avgX, avgMovement, UNPL, LNPL, URL, lowerQuartile, upperQuartile }
    stats.lineValues.push(lv);
    stats.xchartMin = Math.min(stats.xchartMin, LNPL)
    stats.xchartMax = Math.max(stats.xchartMax, UNPL)
    stats.mrchartMax = Math.max(stats.mrchartMax, URL)

    // check for process exceptions
    // 
    // We need to first reset all status to normal first before calculating
    // to prevent cached status from previous checks
    filteredXdata.forEach(dv => dv.status = DataStatus.NORMAL)
    if (i == 0 && isLockedLimitsActive()) {
      let opts = shouldUseQuartile()
      checkRunOfEight(filteredXdata, state.lockedLimits.avgX)
      checkFourNearLimit(filteredXdata, opts.useLowerQuartile ? state.lockedLimits.lowerQuartile : -Infinity, opts.useUpperQuartile ? state.lockedLimits.upperQuartile : Infinity)
      checkOutsideLimit(filteredXdata, state.lockedLimits.LNPL, state.lockedLimits.UNPL)
    } else {
      checkRunOfEight(filteredXdata, avgX)
      checkFourNearLimit(filteredXdata, lowerQuartile, upperQuartile)
      checkOutsideLimit(filteredXdata, LNPL, UNPL)
    }
    xdataWithStatus = xdataWithStatus.concat(filteredXdata)
    stats.xdataPerRange.push(filteredXdata)

    // check for movement exceptions
    filteredMovements.forEach(dv => dv.status = DataStatus.NORMAL)
    if (i == 0 && isLockedLimitsActive()) {
      checkOutsideLimit(filteredMovements, 0, state.lockedLimits.URL)
    } else {
      checkOutsideLimit(filteredMovements, 0, URL)
    }
    mrdataWithStatus = mrdataWithStatus.concat(filteredMovements)
    stats.movementsPerRange.push(filteredMovements)
  }

  updateInPlace(state.xdata, xdataWithStatus)
  updateInPlace(state.movements, mrdataWithStatus)

  // We have calculated the max of the limit lines before, now we compare with the value of each data point
  // since some of them might be outside the limit and we want it to be in view
  state.xdata.forEach(dv => {
    if (dv.value > stats.xchartMax) {
      stats.xchartMax = dv.value
    }
    if (dv.value < stats.xchartMin) {
      stats.xchartMin = dv.value
    }
  })
  state.movements.forEach(dv => {
    if (dv.value > stats.mrchartMax) {
      stats.mrchartMax = dv.value
    }
  })
  // we now compare with the user-set locked limit lines
  if (isLockedLimitsActive()) {
    stats.xchartMax = Math.max(stats.xchartMax, state.lockedLimits.UNPL)
    stats.xchartMin = Math.min(stats.xchartMin, state.lockedLimits.LNPL)
    stats.mrchartMax = Math.max(stats.mrchartMax, state.lockedLimits.URL)
  }
  return stats;
>>>>>>> e041aff5
}

/**
 * Tests and parses the CSV file input string.
 * @param str: string of the CSV file
 * @param delimiter: delimiter of the CSV file, default is comma
 * @returns an object containing the test result, multiplier, xLabel, yLabel, and xdata
 */
function csvTestingParser(str: string, delimiter = ",") {
	// self-defined variables
	let xLabel = "";
	let yLabel = "";
	let multiplier = 0;
	const xdata: DataValue[] = [];

	// testing axes label inputs/empty CSV
	const firstBreak = str.indexOf("\r\n");

	if (firstBreak == -1) {
		const errorMsg = document.getElementById("file-error") as HTMLDivElement;
		errorMsg.style.display = "block";
		errorMsg.innerText = "Missing CSV labels and/or data.";
		return { passed: false, multiplier, xLabel, yLabel, xdata };
	}
	const labels = str.slice(0, firstBreak).split(delimiter);
	if (labels.length < 2) {
		const errorMsg = document.getElementById("file-error") as HTMLDivElement;
		errorMsg.style.display = "block";
		errorMsg.innerText = "First row of CSV must have 2 columns.";
		return { passed: false, multiplier, xLabel, yLabel, xdata };
	} else if (labels[0] === "" || labels[1] === "") {
		const errorMsg = document.getElementById("file-error") as HTMLDivElement;
		errorMsg.style.display = "block";
		errorMsg.innerText = "Missing CSV label(s).";
		return { passed: false, multiplier, xLabel, yLabel, xdata };
	} else if (labels[0].toLowerCase() != "date") {
		const errorMsg = document.getElementById("file-error") as HTMLDivElement;
		errorMsg.style.display = "block";
		errorMsg.innerText = "First column of CSV must be 'Date'.";
		return { passed: false, multiplier, xLabel, yLabel, xdata };
	}
	// set x and y labels
	xLabel = "Date";
	yLabel = labels[1];

	// testing data inputs
	const rows = str.slice(firstBreak + 2).split("\r\n");
	if (rows.length == 0) {
		const errorMsg = document.getElementById("file-error") as HTMLDivElement;
		errorMsg.style.display = "block";
		errorMsg.innerText = "Missing CSV data.";
		return { passed: false, multiplier, xLabel, yLabel, xdata };
	}
	// This is the actual parising of the csv.
	for (let i = 0; i < rows.length; i++) {
		const values = rows[i].split(delimiter);
		if (values[0] === "" || values[1] === "") {
			// split apart the remaining rows of the array string and check if any contain values
			// if yes, display error; else, return passed test and multiplier
			const remainingContent = rows.slice(i + 1).join(delimiter);
			// if remaining content is not a string of only commas, return failed test, else return passed test
			if (remainingContent.replace(/,/g, "") !== "") {
				const errorMsg = document.getElementById(
					"file-error",
				) as HTMLDivElement;
				errorMsg.style.display = "block";
				errorMsg.innerText = "Fragmented CSV data.";
				return { passed: false, multiplier: 0, xLabel, yLabel, xdata };
			} else {
				return { passed: true, multiplier, xLabel, yLabel, xdata };
			}
		}
		const parsedDate = Date.parse(values[0]);
		if (!parsedDate) {
			const errorMsg = document.getElementById("file-error") as HTMLDivElement;
			errorMsg.style.display = "block";
			errorMsg.innerText =
				"Please input date in YYYY-MM-DD format (if on Excel, change date format settings).";
			return { passed: false, multiplier, xLabel, yLabel, xdata };
		}
		let parsedVal = Number(values[1]);
		if (isNaN(parsedVal)) {
			const errorMsg = document.getElementById("file-error") as HTMLDivElement;
			errorMsg.style.display = "block";
			errorMsg.innerText = "Values must be numbers.";
			return { passed: false, multiplier, xLabel, yLabel, xdata };
		} else {
			// check if too many digits, and increment multiplier until its happy
			while (Math.abs(parsedVal) / 10 ** multiplier >= 10000) {
				multiplier += 3;
			}
			xdata.push({
				order: i,
				x: values[0],
				value: parsedVal,
				status: DataStatus.NORMAL,
			});
		}
	}
	return { passed: true, multiplier, xLabel, yLabel, xdata };
}

/**
 * Returns an array of movements given an array of data values
 * @param xdata: array of data values
 * @returns an array of MR values
 */
function getMovements(xdata: DataValue[]): DataValue[] {
	const movements = [];
	for (let i = 1; i < xdata.length; i++) {
		const diff = round(Math.abs(xdata[i].value - xdata[i - 1].value));
		movements.push({ order: xdata[i].order, x: xdata[i].x, value: diff });
	}
	return movements;
}

// window.onresize doesn't play well with mobile browsers
// we use matchMedia to catch when we cross the 767px boundary.
// https://www.cocomore.com/blog/dont-use-window-onresize
const mql = window.matchMedia("(max-width: 767px)");
mql.addEventListener("change", (e) => {
	redraw();
});

screen.orientation.addEventListener("change", (e) => {
	redraw();
});

let hot;
let lockedLimitHot;

/**
 * Initializes event listener for title / yaxis label changes.
 */
function registerYAxisTitleChangeListener() {
	const listener = (e: PointerEvent) => {
		let newColName = prompt("Insert a new column name", state.yLabel);
		if (newColName) {
			let colHeaders = hot.getColHeader();
			colHeaders[1] = newColName;
			state.yLabel = newColName;
			hot.updateSettings({
				colHeaders,
			});
			xplot.update({
				yAxis: { title: { text: yAxisTitle(newColName), useHTML: true } },
				title: { text: xplotTitle(), useHTML: true },
			});
			mrplot.update({
				yAxis: { title: { text: yAxisTitle(newColName), useHTML: true } },
				title: { text: mrplotTitle(), useHTML: true },
			});
			// re-register event listener
			registerYAxisTitleChangeListener();
		}
	};
	document
		.querySelectorAll(".axis-label-y")
		.forEach((el) => el.addEventListener("click", listener));
	document
		.querySelectorAll(".plot-title")
		.forEach((el) => el.addEventListener("click", listener));
}

function extractDataFromUrl(): URLSearchParams {
<<<<<<< HEAD
	const urlParams = new URLSearchParams(window.location.search);
	if (urlParams.has("d")) {
		return urlParams;
	}
	const hashParams = new URLSearchParams(window.location.hash.slice(1)); // Remove '#' character
	return hashParams;
=======
  const urlParams = new URLSearchParams(window.location.search)
  if (urlParams.has('d')) {
    return urlParams;
  }
  const hashParams = new URLSearchParams(window.location.hash.slice(1)); // Remove '#' character
  return hashParams;
>>>>>>> e041aff5
}

// LOGIC ON PAGE LOAD
document.addEventListener("DOMContentLoaded", async function (_e) {
<<<<<<< HEAD
	const pageParams = extractDataFromUrl();
	if (pageParams.has("d")) {
		let version = pageParams.get("v") || "0";
		let separator = pageParams.get("s") || "";
		let ll = pageParams.get("l") || "";
		let {
			xLabel,
			yLabel,
			data,
			dividerLines,
			lockedLimits,
			lockedLimitStatus,
		} = await decodeShareLink(version, pageParams.get("d")!, separator, ll);
		state.xLabel = xLabel;
		state.yLabel = yLabel;
		state.tableData = data;
		state.dividerLines = dividerLines;
		state.lockedLimits = lockedLimits;
		state.lockedLimitStatus = lockedLimitStatus;
	} else {
		// Set dummy data
		const values = [
			5045, 4350, 4350, 3975, 4290, 4430, 4485, 4285, 3980, 3925, 3645, 3760,
			3300, 3685, 3463, 5200,
		];
		const sampleData: DataValue[] = values.map(function (el, i) {
			// const parsedDate = d3.timeParse("%Y-%m-%d")(`2020-01-${i + 1}`);
			// const x: Date = parsedDate || new Date();
			return {
				order: i,
				x: `2020-01-${(i < 9 ? "0" : "") + (i + 1)}`,
				value: el,
				status: DataStatus.NORMAL,
			};
		});

		state.tableData = sampleData;
	}
	// deep clone
	state.lockedLimitBaseData = deepClone(state.tableData);
	renderCharts();
	document
		.querySelector("#add-divider")
		.addEventListener("click", addDividerLine);
	document
		.querySelector("#remove-divider")
		.addEventListener("click", removeDividerLine);
	// export chart logic
	document.querySelector("#export-xplot").addEventListener("click", () => {
		// To fix an edgecase where old limit lines are still around when user exports the chart eventhough it doesn't show up in the displayed chart.
		// This edgecase is easier to reproduce if you modify the data after switching the tab to background for a while.
		renderCharts();
		xplot.exportChartLocal({ filename: "xplot" });
	});
	document.querySelector("#export-mrplot").addEventListener("click", () => {
		// To fix an edgecase where old limit lines are still around when user exports the chart eventhough it doesn't show up in the displayed chart.
		// This edgecase is easier to reproduce if you modify the data after switching the tab to background for a while.
		renderCharts();
		mrplot.exportChartLocal({ filename: "mrplot" });
	});
	registerYAxisTitleChangeListener();

	// limit-lines
	if (isLockedLimitsActive()) {
		// if the initial state has locked limits, we should show the buttons and warnings
		document
			.querySelectorAll(".lock-limit-remove")
			.forEach((d) => d.classList.remove("hidden"));
		document.querySelector("#lock-limit-warning").classList.remove("hidden");
	}
	document.querySelector("#lock-limit-btn").addEventListener("click", (e) => {
		if (!isLockedLimitsActive()) {
			// let the locked limit data reflect the latest table data if locked limits are not currently active
			updateInPlace(state.lockedLimitBaseData, state.tableData);
			lockedLimitHot.updateSettings({
				data: state.lockedLimitBaseData,
				colHeaders: [state.xLabel, state.yLabel],
			});
		}
		setLockedLimitInputs(!isLockedLimitsActive());
		let dialog = document.querySelector(
			"#lock-limit-dialog",
		) as HTMLDialogElement;
		dialog.showModal();
	});
	document.querySelector("#lock-limit-close").addEventListener("click", (e) => {
		let dialog = document.querySelector(
			"#lock-limit-dialog",
		) as HTMLDialogElement;
		dialog.close();
	});
	document.querySelectorAll(".lock-limit-remove").forEach((d) =>
		d.addEventListener("click", (e) => {
			xplot.removeAnnotation("locked-limits");
			mrplot.removeAnnotation("locked-limits");
			d.classList.add("hidden"); // hide buttons
			document.querySelector("#lock-limit-warning").classList.add("hidden");

			state.lockedLimitStatus &= ~LockedLimitStatus.LOCKED; // set to unlocked
			redraw();
			let dialog = document.querySelector(
				"#lock-limit-dialog",
			) as HTMLDialogElement;
			dialog.close();
		}),
	);
	document.querySelector("#lock-limit-add").addEventListener("click", (e) => {
		let lv = calculateLockedLimits(); // calculate locked limits from the table
		let obj = structuredClone(INACTIVE_LOCKED_LIMITS);
		document
			.querySelectorAll(".lock-limit-input")
			.forEach((el: HTMLInputElement) => {
				obj[el.dataset.limit] =
					el.value !== "" ? Number(el.value) : lv[el.dataset.limit];
			});
		obj.lowerQuartile = round((obj.avgX + obj.LNPL) / 2);
		obj.upperQuartile = round((obj.avgX + obj.UNPL) / 2);

		// validate user input
		if (
			obj.avgX < obj.LNPL ||
			obj.avgX > obj.UNPL ||
			obj.avgMovement > obj.URL
		) {
			alert(
				"Please ensure that the following limits are satisfied:\n" +
					"1. Average X is between Lower Natural Process Limit (LNPL) and Upper Natural Process Limit (UNPL)\n" +
					"2. Average Movement is less than or equal to Upper Range Limit (URL)",
			);
			return;
		}
		if (lv.avgX != obj.avgX) {
			state.lockedLimitStatus |= LockedLimitStatus.AVGX_MODIFIED;
		}
		if (lv.LNPL != obj.LNPL) {
			state.lockedLimitStatus |= LockedLimitStatus.LNPL_MODIFIED;
		}
		if (lv.UNPL != obj.UNPL) {
			state.lockedLimitStatus |= LockedLimitStatus.UNPL_MODIFIED;
		}
		state.lockedLimits = obj; // set state
		state.lockedLimitStatus |= LockedLimitStatus.LOCKED; // set to locked
		redraw();

		let dialog = document.querySelector(
			"#lock-limit-dialog",
		) as HTMLDialogElement;
		dialog.close();
		// show lock-limit-remove button
		document
			.querySelectorAll(".lock-limit-remove")
			.forEach((d) => d.classList.remove("hidden"));
		document.querySelector("#lock-limit-warning").classList.remove("hidden");
	});
	lockedLimitHot = new Handsontable(
		document.querySelector("#lock-limit-dataTable"),
		{
			data: state.lockedLimitBaseData,
			dataSchema: { x: null, value: null },
			columns: [
				{
					data: "x",
					type: "date",
					dateFormat: "YYYY-MM-DD",
					validator: (value, callback) => {
						if (!value) {
							// if null, "", or undefined
							callback(true);
							return;
						}

						let d = new Date(fromDateStr(value));
						// https://stackoverflow.com/questions/1353684/detecting-an-invalid-date-date-instance-in-javascript#1353711
						// callback(true) if date != 'Invalid Date'
						callback(d instanceof Date && !isNaN(d.getTime()));
					},
				},
				{ data: "value", type: "numeric" },
			],
			colHeaders: [state.xLabel, state.yLabel],
			// Show context menu to enable removing rows.
			contextMenu: true,
			allowRemoveColumn: false,
			minSpareRows: 1,
			height: "auto",
			stretchH: "all",
			fillHandle: {
				autoInsertRow: true,
				direction: "vertical",
			},
			beforeAutofill(selectionData, sourceRange, targetRange, direction) {
				return autofillTable(
					selectionData,
					sourceRange,
					targetRange,
					direction,
				);
			},
			beforePaste(data, coords) {
				return beforePasteTable(data, coords);
			},
			afterChange(changes, source) {
				if (source === "loadData") {
					return;
				}
				setLockedLimitInputs(true);
			},
			afterValidate(isValid, value, row, prop, source) {
				const errorMsg = document.getElementById("data-table-error");
				if (isValid) {
					errorMsg.classList.add("hidden");
					return;
				}
				errorMsg.classList.remove("hidden");
				return false;
			},
			licenseKey: "non-commercial-and-evaluation", // for non-commercial use only
		},
	);

	// CSV input logic
	const csvFile = document.getElementById("csv-file") as HTMLInputElement;
	csvFile.addEventListener("change", (_event) => {
		// check if there is a file input
		if (!csvFile.files?.length) {
			console.log("No file input");
			return;
		}
		const input = csvFile!.files[0];
		const reader = new FileReader();
		reader.addEventListener("loadend", () => {
			// parse into array
			const text = reader.result as string;
			// if not passed test, display error (inside function run) and return
			let { passed, multiplier, xLabel, yLabel, xdata } =
				csvTestingParser(text);
			if (!passed) {
				return;
			}
			console.log(passed, multiplier, xLabel, yLabel, xdata);
			// else handle multiplier (manipulate data and labels)
			const superscript = "⁰¹²³⁴⁵⁶⁷⁸⁹";
			function formatPower(d: number) {
				return d
					.toString()
					.split("")
					.map(function (c) {
						return superscript[Number(c)];
					})
					.join("");
			}
			if (multiplier > 0) {
				yLabel += ` (x10${formatPower(multiplier)})`;
				for (let i = 0; i < xdata.length; i++) {
					xdata[i].value /= 10 ** multiplier;
				}
			}

			// hide error message
			const errorMsg = document.getElementById("file-error") as HTMLDivElement;
			errorMsg.style.display = "none";
			errorMsg.innerText = "";
			// UPDATE STATE
			// sortX(xdata)
			state.xLabel = xLabel;
			state.yLabel = yLabel;
			state.tableData = xdata;
			state.lockedLimitBaseData = deepClone(state.tableData);
			hot.updateSettings({
				data: xdata,
				colHeaders: [xLabel, yLabel],
			});
			// Refreshes divider state when we upload new data
			state.dividerLines = [];

			renderCharts();
		});
		// Reads the csv file as string, after which it emits the loadend event
		reader.readAsText(input);
	});

	// Set event listener to download dummy data as csv file
	document.querySelector("#download-data").addEventListener("click", () => {
		// only download lines with at least one non-null value.
		let csvContent =
			`${state.xLabel},${state.yLabel}\r\n` +
			state.xdata
				.filter((dv) => dv.x || dv.value)
				.map((d) => `${d.x || ""},${round(d.value) || ""}`)
				.join("\r\n");
		if (isLockedLimitsActive()) {
			csvContent +=
				`\r\n\r\nlimit_lines,value\r\n` +
				[
					`avg_x,${state.lockedLimits.avgX}`,
					`LNPL,${state.lockedLimits.LNPL}`,
					`UNPL,${state.lockedLimits.UNPL}`,
					`avg_movement,${state.lockedLimits.avgMovement}`,
					`URL,${state.lockedLimits.URL}`,
				].join("\r\n");
		}
		const blob = new Blob([csvContent], { type: "text/csv;charset=utf-8;" });
		const dataUrl = URL.createObjectURL(blob);
		const link = document.createElement("a");
		link.setAttribute("href", dataUrl);
		link.setAttribute("download", "xmr-data.csv");
		link.click();
		// Clean up the anchor element
		link.remove();
		// Revoke the object URL to free up memory
		URL.revokeObjectURL(dataUrl);
	});

	document.querySelector("#refresh-charts").addEventListener("click", () => {
		renderCharts();
	});

	document.querySelector("#share-link").addEventListener("click", () => {
		let link = generateShareLink(state);
		// https://stackoverflow.com/questions/417142/what-is-the-maximum-length-of-a-url-in-different-browsers
		if (link.length > MAX_LINK_LENGTH) {
			alert("Link too long! Consider removing a few datapoints.");
			return;
		}

		// copy to clipboard
		navigator.clipboard.writeText(link).then(
			function () {
				console.log("Async: Copying to clipboard was successful!");
			},
			function (err) {
				console.error("Async: Could not copy text: ", err);
			},
		);

		// toggle message on share button click
		document.getElementById("data-copied-msg").classList.remove("hidden");
		setTimeout(() => {
			document.getElementById("data-copied-msg").classList.add("hidden");
		}, 2000);
	});

	let table = document.querySelector("#dataTable");
	hot = new Handsontable(table, {
		data: state.tableData,
		dataSchema: { x: null, value: null },
		columns: [
			{
				data: "x",
				type: "date",
				dateFormat: "YYYY-MM-DD",
				validator: (value, callback) => {
					if (!value) {
						// if null, "", or undefined
						callback(true);
						return;
					}

					let d = new Date(fromDateStr(value));
					// https://stackoverflow.com/questions/1353684/detecting-an-invalid-date-date-instance-in-javascript#1353711
					// callback(true) if date != 'Invalid Date'
					callback(d instanceof Date && !isNaN(d.getTime()));
				},
			},
			{ data: "value", type: "numeric" },
		],
		colHeaders: [
			state.xLabel ?? "Date",
			state.yLabel === "Value" ? "Value (✏️)" : state.yLabel,
		],
		// Editable column header: https://github.com/handsontable/handsontable/issues/1980
		afterOnCellMouseDown: function (e, coords) {
			if (coords.row !== -1) {
				return;
			}
			let newColName = prompt(
				"Insert a new column name",
				this.getColHeader()[coords.col],
			);
			if (newColName) {
				let colHeaders = this.getColHeader();
				colHeaders[coords.col] = newColName;
				this.updateSettings({
					colHeaders,
				});
				if (coords.col == 0) {
					state.xLabel = newColName;
					xplot.update({
						xAxis: { title: { text: yAxisTitle(newColName), useHTML: true } },
					});
					mrplot.update({
						xAxis: { title: { text: yAxisTitle(newColName), useHTML: true } },
					});
				} else {
					state.yLabel = newColName;
					xplot.update({
						yAxis: { title: { text: yAxisTitle(newColName), useHTML: true } },
						title: { text: xplotTitle(), useHTML: true },
					});
					mrplot.update({
						yAxis: { title: { text: yAxisTitle(newColName), useHTML: true } },
						title: { text: mrplotTitle(), useHTML: true },
					});
				}
				// re-register event listener
				registerYAxisTitleChangeListener();
			}
		},
		// Show context menu to enable removing rows.
		contextMenu: true,
		allowRemoveColumn: false,
		minSpareRows: 1,
		height: "auto",
		stretchH: "all",
		fillHandle: {
			autoInsertRow: true,
			direction: "vertical",
		},
		beforeAutofill(selectionData, sourceRange, targetRange, direction) {
			return autofillTable(selectionData, sourceRange, targetRange, direction);
		},
		beforePaste(data, coords) {
			return beforePasteTable(data, coords);
		},
		beforeChange(changes, source) {
			let xOnly = state.xdata.map((d) => d.x);
			changes.forEach(([row, prop, oldVal, newVal]) => {
				if (prop != "x") return;
				xOnly[row] = newVal;
			});
			checkDuplicatesInTable(xOnly, this);
		},
		afterChange(changes, source) {
			if (source == "loadData") {
				return;
			}
			redraw();
		},
		afterValidate(isValid, value, row, prop, source) {
			const errorMsg = document.getElementById("data-table-error");
			if (isValid) {
				errorMsg.classList.add("hidden");
				return;
			}
			errorMsg.classList.remove("hidden");
			return false;
		},
		licenseKey: "non-commercial-and-evaluation", // for non-commercial use only
	});
=======
  const pageParams = extractDataFromUrl()
  if (pageParams.has('d')) {
    let version = pageParams.get('v') || '0';
    let separator = pageParams.get('s') || '';
    let ll = pageParams.get('l') || '';
    let { xLabel, yLabel, data, dividerLines, lockedLimits, lockedLimitStatus } = await decodeShareLink(version, pageParams.get('d')!, separator, ll);
    state.xLabel = xLabel
    state.yLabel = yLabel
    state.tableData = data
    state.dividerLines = dividerLines
    state.lockedLimits = lockedLimits
    state.lockedLimitStatus = lockedLimitStatus
  } else {
    // Set dummy data
    const values = [5045, 4350, 4350, 3975, 4290, 4430, 4485, 4285, 3980, 3925, 3645, 3760, 3300, 3685, 3463, 5200];
    const sampleData: DataValue[] = values.map(function (el, i) {
      // const parsedDate = d3.timeParse("%Y-%m-%d")(`2020-01-${i + 1}`);
      // const x: Date = parsedDate || new Date();
      return {
        order: i,
        x: `2020-01-${(i < 9 ? '0' : '') + (i + 1)}`,
        value: el,
        status: DataStatus.NORMAL
      };
    });

    state.tableData = sampleData;
  }
  // deep clone
  state.lockedLimitBaseData = deepClone(state.tableData)
  renderCharts();
  document.querySelector('#add-divider').addEventListener('click', addDividerLine);
  document.querySelector('#remove-divider').addEventListener('click', removeDividerLine);
  // export chart logic
  document.querySelector('#export-xplot').addEventListener('click', () => {
    // To fix an edgecase where old limit lines are still around when user exports the chart eventhough it doesn't show up in the displayed chart.
    // This edgecase is easier to reproduce if you modify the data after switching the tab to background for a while. 
    renderCharts()
    xplot.exportChartLocal({ filename: 'xplot' })
  });
  document.querySelector('#export-mrplot').addEventListener('click', () => {
    // To fix an edgecase where old limit lines are still around when user exports the chart eventhough it doesn't show up in the displayed chart.
    // This edgecase is easier to reproduce if you modify the data after switching the tab to background for a while. 
    renderCharts()
    mrplot.exportChartLocal({ filename: 'mrplot' })
  });
  registerYAxisTitleChangeListener()

  // limit-lines
  if (isLockedLimitsActive()) {
    // if the initial state has locked limits, we should show the buttons and warnings
    document.querySelectorAll('.lock-limit-remove').forEach(d => d.classList.remove('hidden'))
    document.querySelector('#lock-limit-warning').classList.remove('hidden')
  }
  document.querySelector("#lock-limit-btn").addEventListener("click", (e) => {
    if (!isLockedLimitsActive()) {
      // let the locked limit data reflect the latest table data if locked limits are not currently active
      updateInPlace(state.lockedLimitBaseData, state.tableData)
      lockedLimitHot.updateSettings({
        data: state.lockedLimitBaseData,
        colHeaders: [state.xLabel, state.yLabel]
      })
    }
    setLockedLimitInputs(!isLockedLimitsActive())
    let dialog = document.querySelector("#lock-limit-dialog") as HTMLDialogElement
    dialog.showModal()
  })
  document.querySelector("#lock-limit-close").addEventListener("click", (e) => {
    let dialog = document.querySelector("#lock-limit-dialog") as HTMLDialogElement
    dialog.close()
  })
  document.querySelectorAll('.lock-limit-remove').forEach(d => d.addEventListener("click", (e) => {
    xplot.removeAnnotation('locked-limits')
    mrplot.removeAnnotation('locked-limits')
    d.classList.add('hidden') // hide buttons
    document.querySelector('#lock-limit-warning').classList.add('hidden')

    state.lockedLimitStatus &= ~LockedLimitStatus.LOCKED // set to unlocked
    redraw()
    let dialog = document.querySelector("#lock-limit-dialog") as HTMLDialogElement
    dialog.close()
  }))
  document.querySelector('#lock-limit-add').addEventListener("click", (e) => {
    let lv = calculateLockedLimits(); // calculate locked limits from the table   
    let obj = structuredClone(INACTIVE_LOCKED_LIMITS);
    document.querySelectorAll('.lock-limit-input').forEach((el: HTMLInputElement) => {
      obj[el.dataset.limit] = el.value !== '' ? Number(el.value) : lv[el.dataset.limit]
    })
    obj.lowerQuartile = round((obj.avgX + obj.LNPL) / 2)
    obj.upperQuartile = round((obj.avgX + obj.UNPL) / 2)

    // validate user input
    if (obj.avgX < obj.LNPL || obj.avgX > obj.UNPL || obj.avgMovement > obj.URL) {
      alert('Please ensure that the following limits are satisfied:\n' +
        '1. Average X is between Lower Natural Process Limit (LNPL) and Upper Natural Process Limit (UNPL)\n' +
        '2. Average Movement is less than or equal to Upper Range Limit (URL)')
      return
    }
    if (lv.avgX != obj.avgX) {
      state.lockedLimitStatus |= LockedLimitStatus.AVGX_MODIFIED
    }
    if (lv.LNPL != obj.LNPL) {
      state.lockedLimitStatus |= LockedLimitStatus.LNPL_MODIFIED
    }
    if (lv.UNPL != obj.UNPL) {
      state.lockedLimitStatus |= LockedLimitStatus.UNPL_MODIFIED
    }
    state.lockedLimits = obj // set state
    state.lockedLimitStatus |= LockedLimitStatus.LOCKED // set to locked
    redraw()

    let dialog = document.querySelector("#lock-limit-dialog") as HTMLDialogElement
    dialog.close()
    // show lock-limit-remove button
    document.querySelectorAll('.lock-limit-remove').forEach(d => d.classList.remove('hidden'))
    document.querySelector('#lock-limit-warning').classList.remove('hidden')
  })
  lockedLimitHot = new Handsontable(document.querySelector("#lock-limit-dataTable"), {
    data: state.lockedLimitBaseData,
    dataSchema: { x: null, value: null },
    columns: [
      {
        data: 'x', type: 'date', dateFormat: 'YYYY-MM-DD', validator: (value, callback) => {
          if (!value) {
            // if null, "", or undefined 
            callback(true)
            return
          }

          let d = new Date(fromDateStr(value))
          // https://stackoverflow.com/questions/1353684/detecting-an-invalid-date-date-instance-in-javascript#1353711
          // callback(true) if date != 'Invalid Date'
          callback(d instanceof Date && !isNaN(d.getTime()))
        },
      },
      { data: 'value', type: 'numeric' }
    ],
    colHeaders: [state.xLabel, state.yLabel],
    // Show context menu to enable removing rows.
    contextMenu: true,
    allowRemoveColumn: false,
    minSpareRows: 1,
    height: 'auto',
    stretchH: 'all',
    fillHandle: {
      autoInsertRow: true,
      direction: 'vertical'
    },
    beforeAutofill(selectionData, sourceRange, targetRange, direction) {
      return autofillTable(selectionData, sourceRange, targetRange, direction)
    },
    beforePaste(data, coords) {
      return beforePasteTable(data, coords)
    },
    afterChange(changes, source) {
      if (source === 'loadData') {
        return
      }
      setLockedLimitInputs(true)
    },
    afterValidate(isValid, value, row, prop, source) {
      const errorMsg = document.getElementById('data-table-error');
      if (isValid) {
        errorMsg.classList.add('hidden');
        return
      }
      errorMsg.classList.remove('hidden');
      return false
    },
    licenseKey: 'non-commercial-and-evaluation' // for non-commercial use only
  });

  // CSV input logic
  const csvFile = document.getElementById('csv-file') as HTMLInputElement;
  csvFile.addEventListener('change', (_event) => {
    // check if there is a file input
    if (!csvFile.files?.length) {
      console.log("No file input");
      return;
    }
    const input = csvFile!.files[0];
    const reader = new FileReader();
    reader.addEventListener("loadend", () => {
      // parse into array
      const text = reader.result as string;
      // if not passed test, display error (inside function run) and return
      let { passed, multiplier, xLabel, yLabel, xdata } = csvTestingParser(text);
      if (!passed) {
        return;
      }
      console.log(passed, multiplier, xLabel, yLabel, xdata)
      // else handle multiplier (manipulate data and labels)
      const superscript = "⁰¹²³⁴⁵⁶⁷⁸⁹";
      function formatPower(d: number) {
        return (d.toString()).split("")
          .map(function (c) { return superscript[Number(c)]; })
          .join("");
      }
      if (multiplier > 0) {
        yLabel += ` (x10${formatPower(multiplier)})`;
        for (let i = 0; i < xdata.length; i++) {
          xdata[i].value /= (10 ** multiplier);
        }
      }

      // hide error message
      const errorMsg = document.getElementById('file-error') as HTMLDivElement;
      errorMsg.style.display = "none";
      errorMsg.innerText = "";
      // UPDATE STATE
      // sortX(xdata)
      state.xLabel = xLabel
      state.yLabel = yLabel
      state.tableData = xdata
      state.lockedLimitBaseData = deepClone(state.tableData)
      hot.updateSettings({
        data: xdata,
        colHeaders: [xLabel, yLabel]
      })
      // Refreshes divider state when we upload new data
      state.dividerLines = [];

      renderCharts();
    });
    // Reads the csv file as string, after which it emits the loadend event
    reader.readAsText(input);
  });

  // Set event listener to download dummy data as csv file
  document.querySelector('#download-data').addEventListener('click', () => {
    // only download lines with at least one non-null value.
    let csvContent = `${state.xLabel},${state.yLabel}\r\n` + state.xdata.filter(dv => dv.x || dv.value).map((d) => `${d.x || ''},${round(d.value) || ''}`).join("\r\n");
    if (isLockedLimitsActive()) {
      csvContent += `\r\n\r\nlimit_lines,value\r\n` + [
        `avg_x,${state.lockedLimits.avgX}`,
        `LNPL,${state.lockedLimits.LNPL}`,
        `UNPL,${state.lockedLimits.UNPL}`,
        `avg_movement,${state.lockedLimits.avgMovement}`,
        `URL,${state.lockedLimits.URL}`
      ].join("\r\n");
    }
    const blob = new Blob([csvContent], { type: 'text/csv;charset=utf-8;' });
    const dataUrl = URL.createObjectURL(blob);
    const link = document.createElement("a");
    link.setAttribute("href", dataUrl);
    link.setAttribute("download", "xmr-data.csv");
    link.click();
    // Clean up the anchor element
    link.remove();
    // Revoke the object URL to free up memory
    URL.revokeObjectURL(dataUrl);
  });

  document.querySelector('#refresh-charts').addEventListener('click', () => {
    renderCharts();
  })

  document.querySelector('#share-link').addEventListener('click', () => {
    let link = generateShareLink(state)
    // https://stackoverflow.com/questions/417142/what-is-the-maximum-length-of-a-url-in-different-browsers
    if (link.length > MAX_LINK_LENGTH) {
      alert('Link too long! Consider removing a few datapoints.')
      return
    }

    // copy to clipboard
    navigator.clipboard.writeText(link).then(function () {
      console.log('Async: Copying to clipboard was successful!');
    }, function (err) {
      console.error('Async: Could not copy text: ', err);
    });

    // toggle message on share button click
    document.getElementById('data-copied-msg').classList.remove('hidden');
    setTimeout(() => {
      document.getElementById('data-copied-msg').classList.add('hidden');
    }, 2000)
  })

  let table = document.querySelector('#dataTable');
  hot = new Handsontable(table, {
    data: state.tableData,
    dataSchema: { x: null, value: null },
    columns: [
      {
        data: 'x', type: 'date', dateFormat: 'YYYY-MM-DD', validator: (value, callback) => {
          if (!value) {
            // if null, "", or undefined 
            callback(true)
            return
          }

          let d = new Date(fromDateStr(value))
          // https://stackoverflow.com/questions/1353684/detecting-an-invalid-date-date-instance-in-javascript#1353711
          // callback(true) if date != 'Invalid Date'
          callback(d instanceof Date && !isNaN(d.getTime()))
        },
      },
      { data: 'value', type: 'numeric' }
    ],
    colHeaders: [state.xLabel ?? 'Date', state.yLabel === 'Value' ? 'Value (✏️)' : state.yLabel],
    // Editable column header: https://github.com/handsontable/handsontable/issues/1980
    afterOnCellMouseDown: function (e, coords) {
      if (coords.row !== -1) {
        return
      }
      let newColName = prompt('Insert a new column name', this.getColHeader()[coords.col])
      if (newColName) {
        let colHeaders = this.getColHeader()
        colHeaders[coords.col] = newColName
        this.updateSettings({
          colHeaders,
        })
        if (coords.col == 0) {
          state.xLabel = newColName;
          xplot.update({ xAxis: { title: { text: yAxisTitle(newColName), useHTML: true } } })
          mrplot.update({ xAxis: { title: { text: yAxisTitle(newColName), useHTML: true } } })
        } else {
          state.yLabel = newColName;
          xplot.update({
            yAxis: { title: { text: yAxisTitle(newColName), useHTML: true } },
            title: { text: xplotTitle(), useHTML: true },
          })
          mrplot.update({
            yAxis: { title: { text: yAxisTitle(newColName), useHTML: true } },
            title: { text: mrplotTitle(), useHTML: true },
          })
        }
        // re-register event listener
        registerYAxisTitleChangeListener()
      }
    },
    // Show context menu to enable removing rows.
    contextMenu: true,
    allowRemoveColumn: false,
    minSpareRows: 1,
    height: 'auto',
    stretchH: 'all',
    fillHandle: {
      autoInsertRow: true,
      direction: 'vertical'
    },
    beforeAutofill(selectionData, sourceRange, targetRange, direction) {
      return autofillTable(selectionData, sourceRange, targetRange, direction)
    },
    beforePaste(data, coords) {
      return beforePasteTable(data, coords)
    },
    beforeChange(changes, source) {
      let xOnly = state.xdata.map(d => d.x)
      changes.forEach(([row, prop, oldVal, newVal], idx) => {
        if (prop == 'x') {
          xOnly[row] = newVal
        }
        if (prop == 'value') {
          // force float by removing special characters
          changes[idx][3] = forceFloat(newVal)
        }
      })
      checkDuplicatesInTable(xOnly, this)
    },
    afterChange(changes, source) {
      if (source == 'loadData') {
        return
      }
      redraw()
    },
    afterValidate(isValid, value, row, prop, source) {
      const errorMsg = document.getElementById('data-table-error');
      if (isValid) {
        errorMsg.classList.add('hidden');
        return
      }
      errorMsg.classList.remove('hidden');
      return false
    },
    licenseKey: 'non-commercial-and-evaluation' // for non-commercial use only
  });
>>>>>>> e041aff5
});

function calculateLimits(xdata: DataValue[]): LineValueType {
	const movements = getMovements(xdata);
	// since avgX and avgMovement is used for further calculation, we only round it after calculating unpl, lnpl, url
	const avgX = xdata.reduce((a, b) => a + b.value, 0) / xdata.length;
	// filteredMovements might be empty
	const avgMovement =
		movements.reduce((a, b) => a + b.value, 0) / Math.max(movements.length, 1);
	const UNPL = avgX + NPL_SCALING * avgMovement;
	const LNPL = avgX - NPL_SCALING * avgMovement;
	const URL = URL_SCALING * avgMovement;
	const lowerQuartile = (LNPL + avgX) / 2;
	const upperQuartile = (UNPL + avgX) / 2;
	return {
		avgX: round(avgX),
		avgMovement: round(avgMovement),
		UNPL: round(UNPL),
		LNPL: round(LNPL),
		URL: round(URL),
		lowerQuartile: round(lowerQuartile),
		upperQuartile: round(upperQuartile),
	} as LineValueType;
}

// This function is a 'no-divider' version of the calculation of the limits (specifically for the locked limits)
function calculateLockedLimits() {
	let xdata = state.lockedLimitBaseData.filter(
		(dv) => dv.x && (dv.value || dv.value == 0),
	);
	return calculateLimits(xdata);
}

/**
 * Set the value, placeholder and style of lockedlimit inputs
 * @param updateInputValue whether to update the value of the inputs
 */
function setLockedLimitInputs(updateInputValue: boolean) {
	let lv = calculateLockedLimits(); // calculate locked limits from the table
	document
		.querySelectorAll(".lock-limit-input")
		.forEach((el: HTMLInputElement) => {
			el.value = updateInputValue
				? lv[el.dataset.limit]
				: state.lockedLimits[el.dataset.limit];
		});
	// if we update the values of the inputs, we reset all modified status
	if (updateInputValue) {
		state.lockedLimitStatus &= ~LockedLimitStatus.AVGX_MODIFIED;
		state.lockedLimitStatus &= ~LockedLimitStatus.LNPL_MODIFIED;
		state.lockedLimitStatus &= ~LockedLimitStatus.UNPL_MODIFIED;
	}

	// set color and placeholders
	(
		document.querySelector(
			'.lock-limit-input[data-limit="avgX"]',
		) as HTMLElement
	).style["color"] = isAvgXModified(state.lockedLimitStatus)
		? "rgb(220 38 38)"
		: "black";
	(
		document.querySelector(
			'.lock-limit-input[data-limit="avgX"]',
		) as HTMLInputElement
	).placeholder = `${lv.avgX}`;
	(
		document.querySelector(
			'.lock-limit-input[data-limit="UNPL"]',
		) as HTMLElement
	).style["color"] = isUnplModified(state.lockedLimitStatus)
		? "rgb(220 38 38)"
		: "black";
	(
		document.querySelector(
			'.lock-limit-input[data-limit="UNPL"]',
		) as HTMLInputElement
	).placeholder = `${lv.UNPL}`;
	(
		document.querySelector(
			'.lock-limit-input[data-limit="LNPL"]',
		) as HTMLElement
	).style["color"] = isLnplModified(state.lockedLimitStatus)
		? "rgb(220 38 38)"
		: "black";
	(
		document.querySelector(
			'.lock-limit-input[data-limit="LNPL"]',
		) as HTMLInputElement
	).placeholder = `${lv.LNPL}`;
	(
		document.querySelector(
			'.lock-limit-input[data-limit="avgMovement"]',
		) as HTMLInputElement
	).placeholder = `${lv.avgMovement}`;
	(
		document.querySelector(
			'.lock-limit-input[data-limit="URL"]',
		) as HTMLInputElement
	).placeholder = `${lv.URL}`;
}

// An implementation of excel drag-to-extend-series for handsontable
function autofillTable(selectionData, sourceRange, targetRange, direction) {
	if (sourceRange.from.col == 1) {
		// use default behaviour if its the data column
		// if targetRange is larger than source range, the selected data will be repeated.
		return selectionData;
	}

	// most likely, the user is trying to extend the current pattern.
	// if there is a pattern, we will try to extend the pattern
	// otherwise we will just use default behaviour.
	let dateArray = selectionData.map((x) => new Date(fromDateStr(x[0])));
	let difference = 86400000; // one day
	if (dateArray.length >= 2) {
		difference = dateArray[1].valueOf() - dateArray[0].valueOf();
		for (let i = 2; i < dateArray.length; i++) {
			if (dateArray[i].valueOf() - dateArray[i - 1].valueOf() != difference) {
				// pattern is broken
				return selectionData;
			}
		}
	}

	let result = [];
	// If only one row is selected, we increment by one day only
	if (dateArray.length < 2) {
		if (direction == "down") {
			result = dateArray.map(
				(x) => new Date(new Date(x.valueOf()).setDate(x.getDate() + 1)),
			);
			for (
				let i = result.length;
				i <= targetRange.to.row - targetRange.from.row;
				i++
			) {
				let cd = result[result.length - 1];
				result.push(new Date(new Date(cd.valueOf()).setDate(cd.getDate() + 1)));
			}
		} else if (direction == "up") {
			result = dateArray.map(
				(x) => new Date(new Date(x.valueOf()).setDate(x.getDate() - 1)),
			);
			for (
				let i = result.length;
				i <= targetRange.to.row - targetRange.from.row;
				i++
			) {
				let cd = result[0];
				// much more expensive than downwards extension, but user should rarely hit this...
				result = [
					new Date(new Date(cd.valueOf()).setDate(cd.getDate() - 1)),
					...result,
				];
			}
		}
		return result.map((x) => [toDateStr(x)]);
	}

	// If more than one row was selected we increment by computed difference
	// Note that this doesn't handle daylight savings time, so two days out of
	// every year this will give wrong results.
	if (direction == "down") {
		result = dateArray.map(
			(x) => new Date(x.valueOf() + dateArray.length * difference),
		);
		for (
			let i = result.length;
			i <= targetRange.to.row - targetRange.from.row;
			i++
		) {
			result.push(new Date(result[result.length - 1].valueOf() + difference));
		}
	} else if (direction == "up") {
		result = dateArray.map(
			(x) => new Date(x.valueOf() - dateArray.length * difference),
		);
		for (
			let i = result.length;
			i <= targetRange.to.row - targetRange.from.row;
			i++
		) {
			// much more expensive than downwards extension, but user should rarely hit this...
			result = [new Date(result[0].valueOf() - difference), ...result];
		}
	}
	return result.map((x) => [toDateStr(x)]);
}

// Modifying paste behaviour
function beforePasteTable(data, coords) {
	if (coords.length > 1) return;
	let coord = coords[0];
	// if selected area has more rows than the data, we add empty '' to the end of data to simulate clearing this rows
	// This change handles the common edge case where user copy, say from other sources, and paste a smaller set of data
	// than the one currently exists in the table.
	// The default behaviour of the CopyPaste plugin is to repeat the data until the end of the selected area,
	// which causes wrong calculation (and crossing lines in the chart) due to repeated data at the end.
	for (let i = coord.startRow + data.length; i <= coord.endRow; i++) {
		// endRow is inclusive.
		data.push(["", ""]);
	}
	return;
}

// Check duplicate in the x value (first column) of the table and set background color accordingly
function checkDuplicatesInTable(arr: string[], tableInstance) {
	let seen = {};
	let isDuplicateDetected = false;
	arr.forEach((el, idx) => {
		if (!el) return; // null or ""
		if (el in seen) {
			tableInstance.setCellMeta(idx, 0, "className", "duplicate");
			isDuplicateDetected = true;
		} else {
			tableInstance.setCellMeta(idx, 0, "className", "");
		}
		seen[el] = true;
	});

	if (isDuplicateDetected) {
		document
			.getElementById("duplicate-data-warning")
			.classList.remove("hidden");
	} else {
		document.getElementById("duplicate-data-warning").classList.add("hidden");
	}
}

function forceFloat(s: string) {
  if (!s) return s;
  return s.replace(/[^0-9.\-]/g, '')
}

// window.addEventListener("popstate", function (e) {
//   console.log("popstate", e)
//   if (e.state) {
//     console.log("state", e.state)

//     updateInPlace(state.tableData, e.state.state.tableData)
//     state.xLabel = e.state.state.xLabel
//     state.yLabel = e.state.state.yLabel

//     hot.updateSettings({
//       colHeaders: [state.xLabel, state.yLabel]
//     })
//     updateInPlace(state.xdata, e.state.state.xdata)
//     updateInPlace(state.movements, e.state.state.movements)
//     // state.dividerLines.forEach(dl => !isShadowDividerLine(dl) && xplot.removeAnnotation(dl.id))
//     state.dividerLines = e.state.state.dividerLines

//     renderLimitLines(wrangleData())
//     renderSeries()
//     state.dividerLines.forEach(renderDividerLine)
//   }
// });

/**
 * Returns true if the upper limit lines and lower limit lines are symmetric w.r.t. average line
 * Otherwise, we check which side's limit has been changed and disable the quartile line for that side
 */
function shouldUseQuartile() {
	function isSymmetric(avg: number, unpl: number, lnpl: number) {
		return Math.abs(unpl + lnpl - 2 * avg) < 0.001;
	}

	if ((state.lockedLimitStatus & ~1) == 0) {
		// not modified at all
		return { useUpperQuartile: true, useLowerQuartile: true };
	}

	if (
		(isLnplModified(state.lockedLimitStatus) &&
			isUnplModified(state.lockedLimitStatus)) ||
		isAvgXModified(state.lockedLimitStatus)
	) {
		return isSymmetric(
			state.lockedLimits.avgX,
			state.lockedLimits.UNPL,
			state.lockedLimits.LNPL,
		)
			? { useUpperQuartile: true, useLowerQuartile: true }
			: { useUpperQuartile: false, useLowerQuartile: false };
	}

	if (isUnplModified(state.lockedLimitStatus)) {
		return { useUpperQuartile: false, useLowerQuartile: true };
	}
	if (isLnplModified(state.lockedLimitStatus)) {
		return { useUpperQuartile: true, useLowerQuartile: false };
	}

	console.assert(false); // should not reach here
	return { useUpperQuartile: true, useLowerQuartile: true };
}

function toDateStr(d: Date): string {
	const offset = d.getTimezoneOffset();
	d = new Date(d.getTime() - offset * 60 * 1000);
	return d.toISOString().slice(0, 10);
}

function fromDateStr(ds: string): number {
	return dayjs(ds).valueOf();
}

function getSign(n: number) {
	return n > 0 ? 1 : n < 0 ? -1 : 0;
}

function updateInPlace(dest: DataValue[], src: DataValue[]) {
	dest.splice(0, dest.length, ...deepClone(src));
}

function deepClone(src: DataValue[]): DataValue[] {
	return src.map((el) => {
		return { x: el.x, value: el.value, order: el.order, status: el.status };
	});
}

function isLockedLimitsActive(): boolean {
	return (state.lockedLimitStatus & LockedLimitStatus.LOCKED) == 1;
}

function encodeNumberArrayString(input: number[]) {
	const buffer = new ArrayBuffer(input.length * 4);
	const view = new DataView(buffer);
	input.forEach((i, idx) => {
		view.setFloat32(idx * 4, i);
	});
	return btoaUrlSafe(
		new Uint8Array(buffer).reduce(
			(data, byte) => data + String.fromCharCode(byte),
			"",
		),
	);
}

function btoaUrlSafe(s: string) {
	return btoa(s).replace(/\+/g, "-").replace(/\//g, "_").replace(/=/g, "");
}

function atobUrlSafe(s: string) {
	return atob(s.replace(/-/g, "+").replace(/_/g, "/"));
}

function decodeNumberArrayString(s: string) {
	const bs = atobUrlSafe(s);
	var bytes = new Uint8Array(bs.length);
	for (let i = 0; i < bs.length; i++) {
		bytes[i] = bs.charCodeAt(i);
	}
	const view = new DataView(bytes.buffer);
	const result = [] as number[];
	for (let i = 0; i < bytes.length / 4; i++) {
		result.push(view.getFloat32(i * 4));
	}
	return result;
}

/**
 * Sharelink v0:
 * - v: 0
 * - d: lz77.compress(xLabel,yLabel,date-cols...).base64(float32array of value-cols).
 * - l: float32array of [avgX, avgMovement, LNPL, UNPL, URL, lockedLimitStatus]
 * - s: float32array of dividers x values (unix timestamp in milliseconds)
 * @returns
 */
function generateShareLink(s: {
	xLabel: string;
	yLabel: string;
	xdata: {
		x: string; // date in yyyy-mm-dd
		value: number;
	}[];
	dividerLines?: {
		id: string;
		x: number; // date in unix milliseconds
	}[];
	lockedLimits?: {
		avgX: number;
		avgMovement?: number;
		UNPL?: number; // upper natural process limit
		LNPL?: number; // lower natural process limit
		URL?: number; // upper range limit
	};
	lockedLimitStatus?: number;
}): string {
	let currentUrlParams = extractDataFromUrl();
	const paramsObj = {
		v: currentUrlParams.get("v") ?? "0", // get version from url or default to 0
	};

	if (paramsObj["v"] == "1") {
		// in sharelink version 1, we assume users don't intend to change their src data so we just copy the user's url here
		// Otherwise, they should change the result returned from the remote url.
		paramsObj["d"] = currentUrlParams.get("d");
	} else {
		let validXdata = s.xdata.filter((dv) => dv.x || dv.value);
		// basically first 2 are labels, followed by date-column, followed by value-column.
		// date-column are compressed using lz77
		// value-column are encoded as bytearray and converted into base64 string
		const dateText =
			`${s.xLabel.replace(",", ";")},${s.yLabel.replace(",", ";")},` +
			validXdata
				.map((d) => {
					if (d.x) {
						// hack[1]: if dates contain , e.g. "Jan 1, 2020", we replace the comma using ; instead
						return d.x.replace(",", ";");
					} else {
						return "";
					}
				})
				.join(",");
		const valueText = validXdata.map((d) => round(d.value));
		paramsObj["d"] =
			btoaUrlSafe(lz77.compress(dateText)) +
			"." +
			encodeNumberArrayString(valueText);
	}

	if (s.dividerLines) {
		const dividers = encodeNumberArrayString(
			s.dividerLines.filter((dl) => !isShadowDividerLine(dl)).map((dl) => dl.x),
		);
		if (dividers.length > 0) {
			paramsObj["s"] = dividers;
		}
	}
	if (s.lockedLimits && (s.lockedLimitStatus & LockedLimitStatus.LOCKED) == 1) {
		// IMPORTANT: If you change the number array below in any way except appending to it, please bump up the version number ('v') as it will break all existing links
		// and update the decoding logic below
		paramsObj["l"] = encodeNumberArrayString([
			s.lockedLimits.avgX,
			s.lockedLimits.avgMovement,
			s.lockedLimits.LNPL,
			s.lockedLimits.UNPL,
			s.lockedLimits.URL,
			s.lockedLimitStatus,
		]);
	}
	const pageParams = new URLSearchParams(paramsObj);
	const fullPath = `${window.location.origin}${window.location.pathname}#${pageParams.toString()}`;
	return fullPath;
}

async function decodeShareLink(
	version: string,
	d: string,
	dividers: string,
	limits: string,
) {
	let data = [];
	let labels = [];
	if (version == "1") {
		// version 1. d is a remote url. We fetch labels and data from a remote url.
		let res = await fetch(d);
		let body = await res.json();
		labels = [body.xLabel ?? "Date", body.yLabel ?? "Value"];
		data = body.xdata.map((v, idx) => {
			return {
				order: idx,
				x: v["x"], // Date in YYYY-MM-DD format
				value: round(+v["value"]),
				status: DataStatus.NORMAL,
			};
		});
	} else {
		// version 0, the oldest. d is an encoded table
		d = decodeURIComponent(d);
		dividers = decodeURIComponent(dividers);
		let [datePart, valuePart] = d.split(".", 2);
		let dateText = lz77.decompress(atobUrlSafe(datePart));
		let values = decodeNumberArrayString(valuePart);
		// hack[1]: reverse the , -> ; encoding
		let dates = dateText.split(",").map((d) => d.replace(";", ","));
		labels = dates.splice(0, 2);
		// sort dates based on string
		// dates.sort((a, b) => Date.parse(a) < Date.parse(b) ? -1 : 1);
		data = dates.map((d, idx) => {
			return {
				order: idx,
				x: d, // Date in YYYY-MM-DD format
				value: round(values[idx]),
				status: DataStatus.NORMAL,
			};
		});
	}

	let dividerLines = [] as DividerType[];
	if (dividers?.length > 0) {
		dividerLines = dividerLines.concat(
			decodeNumberArrayString(dividers).map((x, i) => {
				return {
					id: `divider-${i + 1}`,
					x: x,
					line: null,
				};
			}),
		);
	}
	let lockedLimits = structuredClone(INACTIVE_LOCKED_LIMITS);
	let lockedLimitStatus = LockedLimitStatus.UNLOCKED;
	if (limits?.length > 0) {
		const [avgX, avgMovement, LNPL, UNPL, URL, ...rest] =
			decodeNumberArrayString(limits).map(round);
		if (rest.length > 0) {
			lockedLimitStatus = rest[0];
		}
		lockedLimits = {
			avgX,
			avgMovement,
			LNPL,
			UNPL,
			URL,
			lowerQuartile: (avgX + LNPL) / 2,
			upperQuartile: (avgX + UNPL) / 2,
		} as LineValueType;
	}
	return {
		xLabel: labels[0].replace(";", ","),
		yLabel: labels[1].replace(";", ","),
		data,
		dividerLines,
		lockedLimits,
		lockedLimitStatus,
	};
}

function renderCharts() {
	createPlots("xplot", "mrplot");
}

const xplotTitle = () =>
	`<div class="plot-title">X Plot<span>${state.yLabel.toLowerCase() !== "value" ? ": " + state.yLabel : ""}</span></div>`;
const mrplotTitle = () =>
	`<div class="plot-title">MR Plot<span>${state.yLabel.toLowerCase() !== "value" ? ": " + state.yLabel : ""}</span></div>`;
const yAxisTitle = (newColName) =>
	`<div class="axis-label-y">${newColName}</div>`;

/**
 * Find the extremes on the x-axis
 * @param arr
 * @returns
 */
function findExtremesX(arr: DataValue[]) {
	let min = Infinity;
	let max = -Infinity;
	arr.forEach((el) => {
		let d = fromDateStr(el.x);
		min = Math.min(min, d);
		max = Math.max(max, d);
	});
	return { min, max };
}

function round(n: number): number {
	let pow = 10 ** DECIMAL_POINT;
	return Math.round(n * pow) / pow;
}

function isShadowDividerLine(dl: { id: string }): boolean {
<<<<<<< HEAD
	return dl.id && (dl.id == "divider-start" || dl.id == "divider-end");
}
=======
  return dl.id && (dl.id == 'divider-start' || dl.id == 'divider-end')
}

// returns a number between [0.1, 0.2] for the padding on xaxis
function maxPadding(): number {
  let n = Math.min(state.xdata.length, 50) / 50
  return 0.2 - n * n * 0.1
}
>>>>>>> e041aff5
<|MERGE_RESOLUTION|>--- conflicted
+++ resolved
@@ -1,17 +1,17 @@
-import Handsontable from "handsontable";
+import Handsontable from 'handsontable';
 import lz77 from "./lz77";
-import * as Highcharts from "highcharts";
-import * as Exporting from "highcharts/modules/exporting";
-import * as OfflineExporting from "highcharts/modules/offline-exporting";
-import * as Annotation from "highcharts/modules/annotations";
-import dayjs from "dayjs";
+import * as Highcharts from 'highcharts';
+import * as Exporting from 'highcharts/modules/exporting';
+import * as OfflineExporting from 'highcharts/modules/offline-exporting';
+import * as Annotation from 'highcharts/modules/annotations';
+import dayjs from 'dayjs';
 
 // initialize Highcharts
 Exporting.default(Highcharts);
 OfflineExporting.default(Highcharts);
 Annotation.default(Highcharts);
 
-/**
+/** 
  * Typescript type and interface definitions
  */
 
@@ -23,71 +23,65 @@
 }
 
 type DataValue = {
-	order: number;
-	x: string; // Date in YYYY-MM-DD format
-	value: number;
-	status: DataStatus;
-};
+  order: number,
+  x: string, // Date in YYYY-MM-DD format
+  value: number,
+  status: DataStatus,
+}
 
 enum DataStatus {
-	NORMAL = 0,
-	RUN_OF_EIGHT_EXCEPTION = 1, // 8 on one side
-	FOUR_NEAR_LIMIT_EXCEPTION = 2, // 3 out of 4 on the extreme quarters
-	NPL_EXCEPTION = 3, // out of the NPL limit lines.
+  NORMAL = 0,
+  RUN_OF_EIGHT_EXCEPTION = 1, // 8 on one side
+  FOUR_NEAR_LIMIT_EXCEPTION = 2, // 3 out of 4 on the extreme quarters
+  NPL_EXCEPTION = 3, // out of the NPL limit lines.
 }
 
 function dataStatusColor(d: DataStatus): string {
-	switch (d) {
-		case DataStatus.RUN_OF_EIGHT_EXCEPTION:
-			return "blue";
-		case DataStatus.FOUR_NEAR_LIMIT_EXCEPTION:
-			return "orange";
-		case DataStatus.NPL_EXCEPTION:
-			return "red";
-		default:
-			return "black";
-	}
+  switch (d) {
+    case DataStatus.RUN_OF_EIGHT_EXCEPTION:
+      return "blue";
+    case DataStatus.FOUR_NEAR_LIMIT_EXCEPTION:
+      return "orange";
+    case DataStatus.NPL_EXCEPTION:
+      return "red";
+    default:
+      return "black";
+  }
 }
 
 function dataLabelsStatusColor(d: DataStatus): string {
-	switch (d) {
-		case DataStatus.RUN_OF_EIGHT_EXCEPTION:
-			return "blue";
-		case DataStatus.FOUR_NEAR_LIMIT_EXCEPTION:
-			return "#be5504"; // ginger. contrast: 4.68
-		case DataStatus.NPL_EXCEPTION:
-			return "#e3242b"; // rose. contrast 4.61
-		default:
-			return "black";
-	}
+  switch (d) {
+    case DataStatus.RUN_OF_EIGHT_EXCEPTION:
+      return "blue";
+    case DataStatus.FOUR_NEAR_LIMIT_EXCEPTION:
+      return "#be5504"; // ginger. contrast: 4.68
+    case DataStatus.NPL_EXCEPTION:
+      return "#e3242b"; // rose. contrast 4.61
+    default:
+      return "black";
+  }
 }
 
 // We use bits to represent locked limit status
 // If we modify unpl and lnpl and locked, the locked limit status will be 0111
 enum LockedLimitStatus {
-	UNLOCKED = 0,
-	LOCKED = 1,
-	UNPL_MODIFIED = 2, // 0010
-	LNPL_MODIFIED = 4, // 0100
-	AVGX_MODIFIED = 8, // 1000
+  UNLOCKED = 0,
+  LOCKED = 1,
+  UNPL_MODIFIED = 2, // 0010
+  LNPL_MODIFIED = 4, // 0100
+  AVGX_MODIFIED = 8, // 1000
 }
 
 function isAvgXModified(s: LockedLimitStatus): boolean {
-	return (
-		(s & LockedLimitStatus.AVGX_MODIFIED) == LockedLimitStatus.AVGX_MODIFIED
-	);
+  return (s & LockedLimitStatus.AVGX_MODIFIED) == LockedLimitStatus.AVGX_MODIFIED;
 }
 
 function isUnplModified(s: LockedLimitStatus): boolean {
-	return (
-		(s & LockedLimitStatus.UNPL_MODIFIED) == LockedLimitStatus.UNPL_MODIFIED
-	);
+  return (s & LockedLimitStatus.UNPL_MODIFIED) == LockedLimitStatus.UNPL_MODIFIED;
 }
 
 function isLnplModified(s: LockedLimitStatus): boolean {
-	return (
-		(s & LockedLimitStatus.LNPL_MODIFIED) == LockedLimitStatus.LNPL_MODIFIED
-	);
+  return (s & LockedLimitStatus.LNPL_MODIFIED) == LockedLimitStatus.LNPL_MODIFIED;
 }
 
 // LineType is a user selectable section in d3.
@@ -95,35 +89,35 @@
 
 // Divider Type is the backing type for the divider line.
 interface DividerType {
-	id: string;
-	x: number;
-	line: LineType | null;
-}
+  id: string,
+  x: number,
+  line: LineType | null,
+};
 
 // This contains the state for a segmented section of both graphs (after
 // a divider has been inserted)
 type LineValueType = {
-	xLeft: number; // date in unix milliseconds
-	xRight: number; // date in unix milliseconds
-	avgX: number;
-	avgMovement?: number;
-	UNPL?: number; // upper natural process limit
-	LNPL?: number; // lower natural process limit
-	URL?: number; // upper range limit
-	lowerQuartile?: number;
-	upperQuartile?: number;
-};
+  xLeft: number, // date in unix milliseconds
+  xRight: number, // date in unix milliseconds
+  avgX: number,
+  avgMovement?: number,
+  UNPL?: number, // upper natural process limit
+  LNPL?: number, // lower natural process limit
+  URL?: number, // upper range limit
+  lowerQuartile?: number,
+  upperQuartile?: number,
+}
 
 type _Stats = {
-	xchartMin: number;
-	xchartMax: number;
-	mrchartMax: number;
-	lineValues: LineValueType[];
-	xdataPerRange: DataValue[][];
-	movementsPerRange: DataValue[][];
-};
-
-/**
+  xchartMin: number,
+  xchartMax: number,
+  mrchartMax: number,
+  lineValues: LineValueType[],
+  xdataPerRange: DataValue[][],
+  movementsPerRange: DataValue[][]
+}
+
+/** 
  * Global constants and variables
  */
 const MAX_LINK_LENGTH = 2000; // 2000 characters in url
@@ -134,35 +128,29 @@
 const DECIMAL_POINT = 2;
 const LIMIT_LINE_WIDTH = 2;
 const DIVIDER_LINE_WIDTH = 4;
-const TEXT_STONE_600 = "rgb(87 83 78)";
-const INACTIVE_LOCKED_LIMITS = {
-	avgX: 0,
-	LNPL: Infinity,
-	UNPL: -Infinity,
-	avgMovement: 0,
-	URL: -Infinity,
-} as LineValueType;
+const TEXT_STONE_600 = 'rgb(87 83 78)'
+const INACTIVE_LOCKED_LIMITS = { avgX: 0, LNPL: Infinity, UNPL: -Infinity, avgMovement: 0, URL: -Infinity } as LineValueType
 
 // This is the state of the app.
 const state = {
-	// tableData, xLabel and yLabel is set by the handsontable (the table rendered onscreen).
-	// for handsontable to be reactive, use hot.updateSettings({ ... }). Don't just use assignment.
-	tableData: [] as DataValue[], // handsontable data. Might contain null values.
-	lockedLimitBaseData: [] as DataValue[], // data for the locked limit lines
-	xLabel: "Date",
-	yLabel: "Value",
-
-	// xdata, movements are bound to the charts.
-	// So, all update must be done in place (e.g. use updateInPlace) to maintain reactiveness.
-	xdata: [] as DataValue[], // data passed to plot(...). Will not contain null values.
-	movements: [] as DataValue[],
-	dividerLines: [] as DividerType[],
-	// this is the state of the locked limit lines, either calculated from lockedLimitBaseData or overwritten by user.
-	// Only written when the user press "Lock limits" in the popup.
-	// Locked limits should be considered active if some values are non-zero.
-	lockedLimits: structuredClone(INACTIVE_LOCKED_LIMITS),
-	lockedLimitStatus: LockedLimitStatus.UNLOCKED,
-};
+  // tableData, xLabel and yLabel is set by the handsontable (the table rendered onscreen).
+  // for handsontable to be reactive, use hot.updateSettings({ ... }). Don't just use assignment.
+  tableData: [] as DataValue[], // handsontable data. Might contain null values.
+  lockedLimitBaseData: [] as DataValue[], // data for the locked limit lines
+  xLabel: "Date",
+  yLabel: "Value",
+
+  // xdata, movements are bound to the charts. 
+  // So, all update must be done in place (e.g. use updateInPlace) to maintain reactiveness.
+  xdata: [] as DataValue[], // data passed to plot(...). Will not contain null values.
+  movements: [] as DataValue[],
+  dividerLines: [] as DividerType[],
+  // this is the state of the locked limit lines, either calculated from lockedLimitBaseData or overwritten by user.
+  // Only written when the user press "Lock limits" in the popup.
+  // Locked limits should be considered active if some values are non-zero.
+  lockedLimits: structuredClone(INACTIVE_LOCKED_LIMITS),
+  lockedLimitStatus: LockedLimitStatus.UNLOCKED,
+}
 
 // global variables for the charts
 let xplot: Highcharts.Chart;
@@ -172,34 +160,34 @@
  * Detection Checks
  */
 function checkRunOfEight(data: DataValue[], avg: number) {
-	let isApplied = false;
-	if (data.length < 8) {
-		return;
-	}
-	let aboveOrBelow = 0; // We use an 8-bit integer. Bit is set to 0 if below avg, or 1 otherwise
-	for (let i = 0; i < 7; i++) {
-		if (data[i].value > avg) {
-			aboveOrBelow |= 1 << (i % 8);
-		}
-	}
-	for (let i = 7; i < data.length; i++) {
-		if (data[i].value > avg) {
-			// set bit to 1
-			aboveOrBelow |= 1 << (i % 8);
-		} else {
-			// set bit to 0
-			aboveOrBelow &= ~(1 << (i % 8));
-		}
-		if (aboveOrBelow == 0 || aboveOrBelow == 255) {
-			for (let j = i - 7; j <= i; j++) {
-				data[j].status = DataStatus.RUN_OF_EIGHT_EXCEPTION;
-				isApplied = true;
-			}
-		}
-	}
-	if (isApplied) {
-	}
-	return;
+  let isApplied = false;
+  if (data.length < 8) {
+    return
+  }
+  let aboveOrBelow = 0 // We use an 8-bit integer. Bit is set to 0 if below avg, or 1 otherwise
+  for (let i = 0; i < 7; i++) {
+    if (data[i].value > avg) {
+      aboveOrBelow |= 1 << (i % 8)
+    }
+  }
+  for (let i = 7; i < data.length; i++) {
+    if (data[i].value > avg) {
+      // set bit to 1
+      aboveOrBelow |= 1 << (i % 8)
+    } else {
+      // set bit to 0
+      aboveOrBelow &= ~(1 << (i % 8))
+    }
+    if (aboveOrBelow == 0 || aboveOrBelow == 255) {
+      for (let j = i - 7; j <= i; j++) {
+        data[j].status = DataStatus.RUN_OF_EIGHT_EXCEPTION
+        isApplied = true;
+      }
+    }
+  }
+  if (isApplied) {
+  }
+  return
 }
 
 /**
@@ -208,196 +196,86 @@
  * @param lowerQuartile Pass in Infinity to disable the use of the lower quartile of the data for checks
  * @param upperQuartile Pass in -Infinity to disable the use of the upper quartile of the data for checks
  */
-function checkFourNearLimit(
-	data: DataValue[],
-	lowerQuartile: number,
-	upperQuartile: number,
-) {
-	let isApplied = false;
-	if (data.length < 4) {
-		return;
-	}
-
-	let belowQuartile = 0;
-	let aboveQuartile = 0;
-	// setup sliding window
-	for (let i = 0; i < 3; i++) {
-		if (data[i].value < lowerQuartile) {
-			belowQuartile += 1;
-		} else if (data[i].value > upperQuartile) {
-			aboveQuartile += 1;
-		}
-	}
-
-	for (let i = 3; i < data.length; i++) {
-		// set value for the current window
-		if (data[i].value < lowerQuartile) {
-			belowQuartile += 1;
-		} else if (data[i].value > upperQuartile) {
-			aboveQuartile += 1;
-		}
-
-		if (belowQuartile >= 3 || aboveQuartile >= 3) {
-			for (let j = i - 3; j <= i; j++) {
-				data[j].status = DataStatus.FOUR_NEAR_LIMIT_EXCEPTION;
-				isApplied = true;
-			}
-		}
-
-		// reset value to prepare for next window
-		if (data[i - 3].value < lowerQuartile) {
-			belowQuartile -= 1;
-		} else if (data[i - 3].value > upperQuartile) {
-			aboveQuartile -= 1;
-		}
-	}
-	if (isApplied) {
-	}
-}
-
-function checkOutsideLimit(
-	data: DataValue[],
-	lowerLimit: number,
-	upperLimit: number,
-) {
-	let isApplied = false;
-	for (let dv of data) {
-		if (dv.value < lowerLimit) {
-			dv.status = DataStatus.NPL_EXCEPTION;
-			isApplied = true;
-		} else if (dv.value > upperLimit) {
-			dv.status = DataStatus.NPL_EXCEPTION;
-			isApplied = true;
-		}
-	}
-	if (isApplied) {
-	}
+function checkFourNearLimit(data: DataValue[], lowerQuartile: number, upperQuartile: number) {
+  let isApplied = false;
+  if (data.length < 4) {
+    return
+  }
+
+  let belowQuartile = 0
+  let aboveQuartile = 0
+  // setup sliding window
+  for (let i = 0; i < 3; i++) {
+    if (data[i].value < lowerQuartile) {
+      belowQuartile += 1
+    } else if (data[i].value > upperQuartile) {
+      aboveQuartile += 1
+    }
+  }
+
+  for (let i = 3; i < data.length; i++) {
+    // set value for the current window
+    if (data[i].value < lowerQuartile) {
+      belowQuartile += 1
+    } else if (data[i].value > upperQuartile) {
+      aboveQuartile += 1
+    }
+
+    if (belowQuartile >= 3 || aboveQuartile >= 3) {
+      for (let j = i - 3; j <= i; j++) {
+        data[j].status = DataStatus.FOUR_NEAR_LIMIT_EXCEPTION
+        isApplied = true
+      }
+    }
+
+    // reset value to prepare for next window
+    if (data[i - 3].value < lowerQuartile) {
+      belowQuartile -= 1
+    } else if (data[i - 3].value > upperQuartile) {
+      aboveQuartile -= 1
+    }
+  }
+  if (isApplied) {
+  }
+}
+
+function checkOutsideLimit(data: DataValue[], lowerLimit: number, upperLimit: number) {
+  let isApplied = false;
+  data.forEach(dv => {
+    if (dv.value < lowerLimit) {
+      dv.status = DataStatus.NPL_EXCEPTION
+      isApplied = true
+    } else if (dv.value > upperLimit) {
+      dv.status = DataStatus.NPL_EXCEPTION
+      isApplied = true
+    }
+  })
+  if (isApplied) {
+  }
 }
 
 function toLineSeriesObject(range): Highcharts.SeriesOptionsType {
-	return {
-		type: "line",
-		color: TEXT_STONE_600,
-		name: "",
-		data: range,
-		dataLabels: {
-			enabled: true,
-			style: {
-				color: TEXT_STONE_600,
-			},
-		},
-		marker: {
-			symbol: "circle",
-		},
-	};
-}
-
-/**
+  return {
+    type: 'line',
+    color: TEXT_STONE_600,
+    name: '',
+    data: range,
+    dataLabels: {
+      enabled: true,
+      style: {
+        color: TEXT_STONE_600,
+      }
+    },
+    marker: {
+      symbol: 'circle'
+    }
+  }
+}
+
+/** 
  * Sets the xplot and mrplot global variable. Will only set once.
  */
 function createPlots(xChartSelector: string, mrChartSelector: string) {
-<<<<<<< HEAD
-	function createPlot(selector: string, data: DataValue[][]): Highcharts.Chart {
-		let options: Highcharts.Options = {
-			chart: {
-				type: "line",
-				scrollablePlotArea: {
-					minWidth: 600,
-				},
-				plotBackgroundImage: "../xmrit-bg.png",
-			},
-			time: {
-				useUTC: false,
-			},
-
-			title: {
-				text: selector === xChartSelector ? xplotTitle() : mrplotTitle(),
-				useHTML: true,
-			},
-
-			plotOptions: {
-				series: {
-					stickyTracking: false,
-				},
-			},
-
-			series: translateToSeriesData(data).map(toLineSeriesObject),
-
-			yAxis: {
-				title: {
-					text: `<div class="axis-label-y">${state.yLabel}</div>`,
-					useHTML: true,
-				},
-				gridLineWidth: 0, // disable horizontal grid lines
-			},
-			xAxis: {
-				type: "datetime",
-				title: {
-					text: state.xLabel,
-				},
-				maxPadding: 0.2, // space on the right end of xAxis to give space for labels
-				events: {
-					setExtremes: (e) => {
-						// https://api.highcharts.com/highcharts/xAxis.events.setExtremes
-						if (e.trigger === "zoom" && !e.min && !e.max) {
-							// When user click "reset zoom", we re-render the whole chart to make sure the limits are on display
-							// here we use a setTimeout to very quickly override the initial zoom behaviour
-							setTimeout(redraw, 1);
-						}
-					},
-				},
-			},
-			legend: {
-				enabled: false,
-			},
-			credits: {
-				enabled: false,
-			},
-			exporting: {
-				buttons: {
-					contextButton: {
-						enabled: false,
-						menuItems: ["downloadPNG", "downloadJPEG", "downloadSVG"],
-					},
-				},
-				fallbackToExportServer: false,
-				allowHTML: true,
-			},
-		};
-
-		return Highcharts.chart(selector, options);
-	}
-
-	// setup initial data
-	updateInPlace(
-		state.xdata,
-		state.tableData.filter((dv) => dv.x && (dv.value || dv.value == 0)),
-	);
-	updateInPlace(state.movements, getMovements(state.xdata));
-
-	// highcharts handle freeing up memory via destroy() when we write to the same container
-	xplot = createPlot(xChartSelector, [state.xdata]);
-	mrplot = createPlot(mrChartSelector, [state.movements]);
-
-	state.dividerLines = state.dividerLines
-		.filter((dl) => !isShadowDividerLine(dl)) // filter out border "shadow" dividers
-		.concat([
-			{ id: "divider-start", x: xplot.xAxis[0].min, line: null },
-			// as mrplot might have 1 less point than xplot, when mrplot.xAxis[0].max is undefined, we substitute it with Infinity
-			{
-				id: "divider-end",
-				x: Math.min(xplot.xAxis[0].max, mrplot.xAxis[0].max || Infinity),
-				line: null,
-			},
-		]);
-	// Since our annotations extend up to the last divider line, we need to make sure that that divider lines are still in view for both xplot and mrplot.
-	// so we take the minimax value. Somehow, the xplot and mrplot xAxis[0].max are not the same.
-	// I'm concerned that this might cause some "shadow" divider to be rendered,
-	// but i think as long as renderDividerLine does not render divider lines with empty string ID, we should be fine.
-	state.dividerLines.forEach(renderDividerLine);
-
-	redraw();
-=======
   function createPlot(selector: string, data: DataValue[][]): Highcharts.Chart {
     let options: Highcharts.Options = {
       chart: {
@@ -491,31 +369,10 @@
   state.dividerLines.forEach(renderDividerLine)
 
   redraw()
->>>>>>> e041aff5
 }
 
 // TODO: renderSeries should not draw a path crossing the limit lines.
 function renderSeries(stats: _Stats, immediately: boolean = true) {
-<<<<<<< HEAD
-	xplot.update(
-		{
-			series: translateToSeriesData(stats.xdataPerRange).map(
-				toLineSeriesObject,
-			),
-		},
-		immediately,
-		true,
-	);
-	mrplot.update(
-		{
-			series: translateToSeriesData(stats.movementsPerRange).map(
-				toLineSeriesObject,
-			),
-		},
-		immediately,
-		true,
-	);
-=======
   xplot.update({
     series: translateToSeriesData(stats.xdataPerRange).map(toLineSeriesObject),
     xAxis: {
@@ -528,64 +385,32 @@
       maxPadding: maxPadding()
     },
   }, immediately, true)
->>>>>>> e041aff5
 }
 
 function translateToSeriesData(d: DataValue[][]) {
-	// d is the data from the table.
-	// We need to convert it to the format that Highcharts expects.
-	// We also need to convert the dates to milliseconds since epoch.
-	return d.map((subD) =>
-		subD.map((dv) => {
-			return {
-				x: fromDateStr(dv.x),
-				y: dv.value,
-				color: dataStatusColor(dv.status),
-				dataLabels: {
-					style: {
-						color: dataLabelsStatusColor(dv.status),
-						textOutline: 0,
-					},
-				},
-			};
-		}),
-	);
+  // d is the data from the table.
+  // We need to convert it to the format that Highcharts expects.
+  // We also need to convert the dates to milliseconds since epoch.
+  return d.map(subD => subD.map(dv => {
+    return {
+      x: fromDateStr(dv.x),
+      y: dv.value,
+      color: dataStatusColor(dv.status),
+      dataLabels: {
+        style: {
+          color: dataLabelsStatusColor(dv.status),
+          textOutline: 0,
+        }
+      }
+    }
+  }))
 }
 
 /**
  * Add a new divider line to the chart
- * @returns
+ * @returns 
  */
 function addDividerLine() {
-<<<<<<< HEAD
-	// checks if limit of divider lines is reached
-	// we only allow max 3 divider lines (in addition to the two invisible
-	// ones we create)
-	const dividerCount = state.dividerLines.length - 2;
-	if (dividerCount >= 3) {
-		return;
-	}
-
-	// This is the date value (type: number) where it should be
-	// And this calculates the insertion point (25%, 50%, etc) for each
-	// divider point
-	let xPosition = xplot.xAxis[0].toValue(
-		(xplot.plotWidth * (dividerCount + 1)) / 4,
-	);
-	// trick: dividerLine might coincides with a data point, so we move it slightly to the right
-	if (xPosition % 10) {
-		xPosition += 1;
-	}
-
-	let dividerLine = {
-		id: `divider-${dividerCount + 1}`,
-		x: xPosition,
-		line: null,
-	};
-	state.dividerLines.push(dividerLine);
-
-	renderDividerLine(dividerLine);
-=======
   // checks if limit of divider lines is reached
   // we only allow max 3 divider lines (in addition to the two invisible
   // ones we create)
@@ -608,27 +433,22 @@
 
   renderDividerLine(dividerLine)
   redraw()
->>>>>>> e041aff5
 }
 
 // redrawDividerButtons style "add/remove divider" buttons
 function redrawDividerButtons() {
-	if (state.dividerLines.length > 2) {
-		document
-			.querySelector("#remove-divider")
-			.classList.remove("text-slate-400");
-	} else {
-		document.querySelector("#remove-divider").classList.add("text-slate-400");
-	}
-	if (state.dividerLines.length < 5) {
-		document.querySelector("#add-divider").classList.remove("bg-slate-700");
-		document
-			.querySelector("#add-divider")
-			.classList.remove("hover:bg-slate-600");
-	} else {
-		document.querySelector("#add-divider").classList.add("bg-slate-700");
-		document.querySelector("#add-divider").classList.add("hover:bg-slate-600");
-	}
+  if (state.dividerLines.length > 2) {
+    document.querySelector('#remove-divider').classList.remove('text-slate-400')
+  } else {
+    document.querySelector('#remove-divider').classList.add('text-slate-400')
+  }
+  if (state.dividerLines.length < 5) {
+    document.querySelector('#add-divider').classList.remove('bg-slate-700')
+    document.querySelector('#add-divider').classList.remove('hover:bg-slate-600')
+  } else {
+    document.querySelector('#add-divider').classList.add('bg-slate-700')
+    document.querySelector('#add-divider').classList.add('hover:bg-slate-600')
+  }
 }
 
 // reflow charts to stack and fill in the entire screen width if there are a lot of data points
@@ -648,89 +468,6 @@
 }
 
 function redraw(immediately: boolean = true): _Stats {
-<<<<<<< HEAD
-	let stats = wrangleData();
-	// it is important that we render the series first before limit lines
-	renderSeries(stats, immediately);
-	renderLimitLines(stats, immediately);
-	redrawDividerButtons();
-	// let url = generateShareLink()
-	// if (url.length <= MAX_LINK_LENGTH) {
-	//   // store state in url if data is not too big
-	//   // see corresponding simulation on "popstate"
-	//   console.log("before pushstate", state.dividerLines)
-	//   window.history.pushState({
-	//     state: {
-	//       tableData: state.tableData,
-	//       xLabel: state.xLabel,
-	//       yLabel: state.yLabel,
-
-	//       xdata: state.xdata,
-	//       movements: state.movements,
-	//       dividerLines: state.dividerLines.map(line => {
-	//         return {
-	//           id: line.id,
-	//           x: line.x,
-	//         }
-	//       })
-	//     },
-	//   }, "", url);
-	// }
-	return stats;
-}
-
-function renderDividerLine(dividerLine: DividerType) {
-	if (isShadowDividerLine(dividerLine)) {
-		// empty or undefined id means it is the shadow divider lines, so we don't render it
-		return;
-	}
-	redraw(false);
-
-	// Add the divider line
-	xplot.removeAnnotation(dividerLine.id);
-	dividerLine.line = xplot.addAnnotation(
-		{
-			id: dividerLine.id,
-			animation: { defer: 0 },
-			events: {
-				afterUpdate: (e) => {
-					for (let d of state.dividerLines) {
-						if (d.line == e.target) {
-							d.x = e.target.options.shapes[0].points[0].x;
-							break;
-						}
-					}
-					redraw();
-				},
-			},
-			shapes: [
-				{
-					points: [
-						// The y value is ~2^53, which is the largest number we can represent as a number (float64)
-						// It should be large enough for most purposes.
-						// This is definitely a hack :) to make this annotation looks like a plotLine
-						//
-						// An alternative is to implement the dividerLine using Highcharts.plotLines,
-						// but that would require us to implement the drag-and-drop logic for the plotline
-						// Another alternative is to keep extending the yAxis max and min based on the data,
-						// but that would require us to carefully update it on every `afterUpdate` (avoiding infinite loop)
-						{ x: dividerLine.x, y: -9e15, xAxis: 0, yAxis: 0 },
-						{ x: dividerLine.x, y: 9e15, xAxis: 0, yAxis: 0 },
-					],
-					type: "path",
-					stroke: "purple",
-					strokeWidth: DIVIDER_LINE_WIDTH,
-				},
-			],
-			draggable: "x",
-			zIndex: 2,
-		},
-		false,
-	);
-
-	xplot.redraw(true);
-	mrplot.redraw(true);
-=======
   let stats = wrangleData()
   // it is important that we render the series first before limit lines
   renderSeries(stats, immediately)
@@ -805,186 +542,164 @@
     draggable: "x",
     zIndex: 2,
   }, false)
->>>>>>> e041aff5
 }
 
 /**
  * renderLimitLines have a side effect of setting the chart yAxis extremes
  * renderLimitLines depends on the xAxis extremes being set correctly. Hence it must be called after renderSeries
- * @param stats
+ * @param stats 
  * @param redraw whether to redraw. defaults to true
  */
 function renderLimitLines(stats: _Stats, redraw: boolean = true): void {
-	function labelFromShape(
-		shape: Highcharts.AnnotationsShapesOptions,
-	): Highcharts.AnnotationsLabelsOptions {
-		return {
-			point: shape.points[1],
-			shape: "connector",
-			align: "left",
-		};
-	}
-
-	let shapesForXplot = [];
-	let shapesForMrPlot = [];
-	for (let i = 0; i < stats.lineValues.length; i++) {
-		let lv = stats.lineValues[i];
-		if (i == stats.lineValues.length - 1) {
-			// try to extend the limit lines a bit after the last data point. We add minimum 1-day worth of x
-			// this change is purely for rendering purposes, not logical change.
-			// There is no reason for the math or for the number 5 aside from it looks good on a few data I tried on (daily, weekly, monthly)
-			lv.xRight =
-				lv.xRight +
-				Math.max(
-					86400 * 1000,
-					(Math.min(xplot.xAxis[0].max, mrplot.xAxis[0].max) - lv.xRight) / 5,
-				);
-		}
-		let strokeWidth = LIMIT_LINE_WIDTH;
-		let meanShapeColor = "red";
-		let limitShapeColor = "steelblue";
-		let dashStyle = "ShortDash";
-		let options = {
-			useUpperQuartile: true,
-			useLowerQuartile: true,
-		};
-		if (i == 0 && isLockedLimitsActive()) {
-			options = shouldUseQuartile();
-			// augment xLeft and xRight data because it is not included in the calculation
-			state.lockedLimits.xLeft = lv.xLeft;
-			state.lockedLimits.xRight = lv.xRight;
-			lv = state.lockedLimits;
-			strokeWidth = 3;
-			dashStyle = "Solid";
-		}
-		if (options.useLowerQuartile) {
-			let lowerQuartileShape = {
-				points: [
-					{ x: lv.xLeft, y: lv.lowerQuartile, xAxis: 0, yAxis: 0 },
-					{ x: lv.xRight, y: lv.lowerQuartile, xAxis: 0, yAxis: 0 },
-				],
-				type: "path",
-				dashStyle: "Dot",
-				strokeWidth: 1,
-			};
-			shapesForXplot.push(lowerQuartileShape);
-		}
-		if (options.useUpperQuartile) {
-			let upperQuartileShape = {
-				points: [
-					{ x: lv.xLeft, y: lv.upperQuartile, xAxis: 0, yAxis: 0 },
-					{ x: lv.xRight, y: lv.upperQuartile, xAxis: 0, yAxis: 0 },
-				],
-				type: "path",
-				dashStyle: "Dot",
-				strokeWidth: 1,
-			};
-			shapesForXplot.push(upperQuartileShape);
-		}
-		let avgXShape = {
-			points: [
-				{ x: lv.xLeft, y: lv.avgX, xAxis: 0, yAxis: 0 },
-				{ x: lv.xRight, y: lv.avgX, xAxis: 0, yAxis: 0 },
-			],
-			type: "path",
-			dashStyle,
-			stroke: meanShapeColor,
-			strokeWidth,
-		};
-		let lnplShape = {
-			points: [
-				{ x: lv.xLeft, y: lv.LNPL, xAxis: 0, yAxis: 0 },
-				{ x: lv.xRight, y: lv.LNPL, xAxis: 0, yAxis: 0 },
-			],
-			type: "path",
-			dashStyle,
-			stroke: limitShapeColor,
-			strokeWidth,
-		};
-		let unplShape = {
-			points: [
-				{ x: lv.xLeft, y: lv.UNPL, xAxis: 0, yAxis: 0 },
-				{ x: lv.xRight, y: lv.UNPL, xAxis: 0, yAxis: 0 },
-			],
-			type: "path",
-			dashStyle,
-			stroke: limitShapeColor,
-			strokeWidth,
-		};
-		shapesForXplot.push(avgXShape, lnplShape, unplShape);
-
-		let avgMovementShape = {
-			points: [
-				{ x: lv.xLeft, y: lv.avgMovement, xAxis: 0, yAxis: 0 },
-				{ x: lv.xRight, y: lv.avgMovement, xAxis: 0, yAxis: 0 },
-			],
-			type: "path",
-			dashStyle,
-			stroke: meanShapeColor,
-			strokeWidth,
-		};
-		let urlShape = {
-			points: [
-				{ x: lv.xLeft, y: lv.URL, xAxis: 0, yAxis: 0 },
-				{ x: lv.xRight, y: lv.URL, xAxis: 0, yAxis: 0 },
-			],
-			type: "path",
-			dashStyle,
-			stroke: limitShapeColor,
-			strokeWidth,
-		};
-		shapesForMrPlot.push(avgMovementShape, urlShape);
-	}
-
-	// Adjust the range of yaxis in both charts to keep all limit lines in view
-	xplot.yAxis[0].setExtremes(
-		stats.xchartMin -
-			(stats.xchartMax - stats.xchartMin) * PADDING_FROM_EXTREMES,
-		stats.xchartMax +
-			(stats.xchartMax - stats.xchartMin) * PADDING_FROM_EXTREMES,
-		false,
-	);
-	mrplot.yAxis[0].setExtremes(
-		0,
-		(1 + PADDING_FROM_EXTREMES) * stats.mrchartMax,
-		false,
-	);
-
-	xplot.removeAnnotation("limit-lines");
-	xplot.addAnnotation(
-		{
-			id: "limit-lines",
-			animation: { defer: 0 },
-			draggable: "",
-			shapes: shapesForXplot,
-			labels: shapesForXplot.map((shape) => labelFromShape(shape)).slice(-3),
-			zIndex: 1,
-		},
-		false,
-	);
-	mrplot.removeAnnotation("limit-lines");
-	mrplot.addAnnotation(
-		{
-			id: "limit-lines",
-			animation: { defer: 0 },
-			draggable: "",
-			shapes: shapesForMrPlot,
-			labels: shapesForMrPlot.map((shape) => labelFromShape(shape)).slice(-2),
-			zIndex: 1,
-		},
-		false,
-	);
-
-	xplot.redraw(redraw);
-	mrplot.redraw(redraw);
+  function labelFromShape(shape: Highcharts.AnnotationsShapesOptions): Highcharts.AnnotationsLabelsOptions {
+    return {
+      point: shape.points[1],
+      shape: 'connector',
+      align: 'left',
+    }
+  }
+
+  let shapesForXplot = []
+  let shapesForMrPlot = []
+  for (let i = 0; i < stats.lineValues.length; i++) {
+    let lv = stats.lineValues[i]
+    if (i == stats.lineValues.length - 1) {
+      // try to extend the limit lines a bit after the last data point. We add minimum 1-day worth of x 
+      // this change is purely for rendering purposes, not logical change. 
+      // There is no reason for the math or for the number 5 aside from it looks good on a few data I tried on (daily, weekly, monthly)
+      lv.xRight = lv.xRight + Math.max(86400 * 1000, (Math.min(xplot.xAxis[0].max, mrplot.xAxis[0].max) - lv.xRight) / 5)
+    }
+    let strokeWidth = LIMIT_LINE_WIDTH
+    let meanShapeColor = 'red'
+    let limitShapeColor = 'steelblue'
+    let dashStyle = 'ShortDash'
+    let options = {
+      useUpperQuartile: true,
+      useLowerQuartile: true,
+    }
+    if (i == 0 && isLockedLimitsActive()) {
+      options = shouldUseQuartile()
+      // augment xLeft and xRight data because it is not included in the calculation
+      state.lockedLimits.xLeft = lv.xLeft
+      state.lockedLimits.xRight = lv.xRight
+      lv = state.lockedLimits
+      strokeWidth = 3
+      dashStyle = 'Solid'
+    }
+    if (options.useLowerQuartile) {
+      let lowerQuartileShape = {
+        points: [
+          { x: lv.xLeft, y: lv.lowerQuartile, xAxis: 0, yAxis: 0 },
+          { x: lv.xRight, y: lv.lowerQuartile, xAxis: 0, yAxis: 0 },
+        ],
+        type: 'path',
+        dashStyle: 'Dot',
+        strokeWidth: 1
+      }
+      shapesForXplot.push(lowerQuartileShape)
+    }
+    if (options.useUpperQuartile) {
+      let upperQuartileShape = {
+        points: [
+          { x: lv.xLeft, y: lv.upperQuartile, xAxis: 0, yAxis: 0 },
+          { x: lv.xRight, y: lv.upperQuartile, xAxis: 0, yAxis: 0 },
+        ],
+        type: 'path',
+        dashStyle: 'Dot',
+        strokeWidth: 1
+      }
+      shapesForXplot.push(upperQuartileShape)
+    }
+    let avgXShape = {
+      points: [
+        { x: lv.xLeft, y: lv.avgX, xAxis: 0, yAxis: 0 },
+        { x: lv.xRight, y: lv.avgX, xAxis: 0, yAxis: 0 },
+      ],
+      type: 'path',
+      dashStyle,
+      stroke: meanShapeColor,
+      strokeWidth
+    }
+    let lnplShape = {
+      points: [
+        { x: lv.xLeft, y: lv.LNPL, xAxis: 0, yAxis: 0 },
+        { x: lv.xRight, y: lv.LNPL, xAxis: 0, yAxis: 0 },
+      ],
+      type: 'path',
+      dashStyle,
+      stroke: limitShapeColor,
+      strokeWidth
+    }
+    let unplShape = {
+      points: [
+        { x: lv.xLeft, y: lv.UNPL, xAxis: 0, yAxis: 0 },
+        { x: lv.xRight, y: lv.UNPL, xAxis: 0, yAxis: 0 }
+      ],
+      type: 'path',
+      dashStyle,
+      stroke: limitShapeColor,
+      strokeWidth
+    }
+    shapesForXplot.push(avgXShape, lnplShape, unplShape)
+
+    let avgMovementShape = {
+      points: [
+        { x: lv.xLeft, y: lv.avgMovement, xAxis: 0, yAxis: 0 },
+        { x: lv.xRight, y: lv.avgMovement, xAxis: 0, yAxis: 0 },
+      ],
+      type: 'path',
+      dashStyle,
+      stroke: meanShapeColor,
+      strokeWidth
+    }
+    let urlShape = {
+      points: [
+        { x: lv.xLeft, y: lv.URL, xAxis: 0, yAxis: 0 },
+        { x: lv.xRight, y: lv.URL, xAxis: 0, yAxis: 0 },
+      ],
+      type: 'path',
+      dashStyle,
+      stroke: limitShapeColor,
+      strokeWidth
+    }
+    shapesForMrPlot.push(avgMovementShape, urlShape)
+  }
+
+  // Adjust the range of yaxis in both charts to keep all limit lines in view
+  xplot.yAxis[0].setExtremes(
+    stats.xchartMin - (stats.xchartMax - stats.xchartMin) * PADDING_FROM_EXTREMES,
+    stats.xchartMax + (stats.xchartMax - stats.xchartMin) * PADDING_FROM_EXTREMES, false)
+  mrplot.yAxis[0].setExtremes(0, (1 + PADDING_FROM_EXTREMES) * stats.mrchartMax, false)
+
+  xplot.removeAnnotation('limit-lines')
+  xplot.addAnnotation({
+    id: 'limit-lines',
+    animation: { defer: 0 },
+    draggable: '',
+    shapes: shapesForXplot,
+    labels: shapesForXplot.map(shape => labelFromShape(shape)).slice(-3),
+    zIndex: 1,
+  }, false)
+  mrplot.removeAnnotation('limit-lines')
+  mrplot.addAnnotation({
+    id: 'limit-lines',
+    animation: { defer: 0 },
+    draggable: '',
+    shapes: shapesForMrPlot,
+    labels: shapesForMrPlot.map(shape => labelFromShape(shape)).slice(-2),
+    zIndex: 1,
+  }, false)
+
+  xplot.redraw(redraw)
+  mrplot.redraw(redraw)
 }
 
 function removeDividerLine() {
-	// remove the last added annotation
-	let id = `divider-${state.dividerLines.length - 2}`;
-	xplot.removeAnnotation(id);
-	state.dividerLines = state.dividerLines.filter((d) => d.id != id);
-	redraw();
+  // remove the last added annotation
+  let id = `divider-${state.dividerLines.length - 2}`
+  xplot.removeAnnotation(id)
+  state.dividerLines = state.dividerLines.filter(d => d.id != id)
+  redraw()
 }
 
 // HELPER FUNCTIONS
@@ -995,142 +710,6 @@
 // with no Line associated with it (so it doesn't get rendered in the chart)
 // (2) Checks against the 3 XMR rules for each range and color data points accordingly
 function wrangleData(): _Stats {
-<<<<<<< HEAD
-	let dividerLines = state.dividerLines;
-	// need to make sure dividerLines are sorted
-	dividerLines.sort((a, b) => a.x - b.x);
-
-	console.assert(
-		dividerLines.length >= 2,
-		"dividerLines should contain at least two divider lines",
-	);
-
-	// make sure state.xdata only contains valid data (i.e. have both x and value columns set)
-	updateInPlace(
-		state.xdata,
-		state.tableData.filter((dv) => dv.x && (dv.value || dv.value == 0)),
-	);
-	// Since a user might paste in data that falls beyond either limits of the previous x-axis range
-	// we need to update our "shadow" divider lines so that the filteredXdata will always get all data
-	let { min: xdataXmin, max: xdataXmax } = findExtremesX(state.xdata);
-	dividerLines[0].x = xdataXmin;
-	dividerLines[dividerLines.length - 1].x = xdataXmax;
-
-	// chartMin is the lowest y-value that needs to be drawn in the chart
-	// chartMax is the highest y-value that needs to be drawn in the chart
-	// xdataPerRange groups state.xdata based on ranges between divider lines. Initially, all xdata is in 1 range.
-	// movementsPerRange groups movements based on ranges between divider lines. Initially, all movements is in 1 range.
-	const stats = {
-		xchartMin: Infinity,
-		xchartMax: -Infinity,
-		mrchartMax: -Infinity,
-		lineValues: [] as LineValueType[],
-		xdataPerRange: [] as DataValue[][],
-		movementsPerRange: [] as DataValue[][],
-	};
-
-	let xdataWithStatus: DataValue[] = [];
-	let mrdataWithStatus: DataValue[] = [];
-	for (let i = 0; i < dividerLines.length - 1; i++) {
-		const xLeft = dividerLines[i].x;
-		const xRight = dividerLines[i + 1].x;
-		// We ignore the edge case where the dividerlines is precisely at T00:00.
-		const filteredXdata = state.xdata.filter((d) => {
-			return fromDateStr(d.x) >= xLeft && fromDateStr(d.x) <= xRight;
-		});
-		const filteredMovements = getMovements(filteredXdata);
-		// if no data in range, skip
-		if (filteredXdata.length === 0) {
-			console.log(`No data in range ${xLeft} - ${xRight}`);
-			continue;
-		}
-		const { avgX, avgMovement, UNPL, LNPL, URL, lowerQuartile, upperQuartile } =
-			calculateLimits(filteredXdata);
-		// append line values
-		let lv = {
-			xLeft,
-			xRight,
-			avgX,
-			avgMovement,
-			UNPL,
-			LNPL,
-			URL,
-			lowerQuartile,
-			upperQuartile,
-		};
-		stats.lineValues.push(lv);
-		stats.xchartMin = Math.min(stats.xchartMin, LNPL);
-		stats.xchartMax = Math.max(stats.xchartMax, UNPL);
-		stats.mrchartMax = Math.max(stats.mrchartMax, URL);
-
-		// check for process exceptions
-		//
-		// We need to first reset all status to normal first before calculating
-		// to prevent cached status from previous checks
-		for (let dv of filteredXdata) {
-			dv.status = DataStatus.NORMAL;
-		}
-		if (i == 0 && isLockedLimitsActive()) {
-			let opts = shouldUseQuartile();
-			checkRunOfEight(filteredXdata, state.lockedLimits.avgX);
-			checkFourNearLimit(
-				filteredXdata,
-				opts.useLowerQuartile ? state.lockedLimits.lowerQuartile : -Infinity,
-				opts.useUpperQuartile ? state.lockedLimits.upperQuartile : Infinity,
-			);
-			checkOutsideLimit(
-				filteredXdata,
-				state.lockedLimits.LNPL,
-				state.lockedLimits.UNPL,
-			);
-		} else {
-			checkRunOfEight(filteredXdata, avgX);
-			checkFourNearLimit(filteredXdata, lowerQuartile, upperQuartile);
-			checkOutsideLimit(filteredXdata, LNPL, UNPL);
-		}
-		xdataWithStatus = xdataWithStatus.concat(filteredXdata);
-		stats.xdataPerRange.push(filteredXdata);
-
-		// check for movement exceptions
-		for (let dv of filteredMovements) {
-			dv.status = DataStatus.NORMAL;
-		}
-		if (i == 0 && isLockedLimitsActive()) {
-			checkOutsideLimit(filteredMovements, 0, state.lockedLimits.URL);
-		} else {
-			checkOutsideLimit(filteredMovements, 0, URL);
-		}
-		mrdataWithStatus = mrdataWithStatus.concat(filteredMovements);
-		stats.movementsPerRange.push(filteredMovements);
-	}
-
-	updateInPlace(state.xdata, xdataWithStatus);
-	updateInPlace(state.movements, mrdataWithStatus);
-
-	// We have calculated the max of the limit lines before, now we compare with the value of each data point
-	// since some of them might be outside the limit and we want it to be in view
-	for (let dv of state.xdata) {
-		if (dv.value > stats.xchartMax) {
-			stats.xchartMax = dv.value;
-		}
-		if (dv.value < stats.xchartMin) {
-			stats.xchartMin = dv.value;
-		}
-	}
-
-	for (let dv of state.movements) {
-		if (dv.value > stats.mrchartMax) {
-			stats.mrchartMax = dv.value;
-		}
-	}
-	// we now compare with the user-set locked limit lines
-	if (isLockedLimitsActive()) {
-		stats.xchartMax = Math.max(stats.xchartMax, state.lockedLimits.UNPL);
-		stats.xchartMin = Math.min(stats.xchartMin, state.lockedLimits.LNPL);
-		stats.mrchartMax = Math.max(stats.mrchartMax, state.lockedLimits.URL);
-	}
-	return stats;
-=======
   let dividerLines = state.dividerLines
   // need to make sure dividerLines are sorted
   dividerLines.sort((a, b) => a.x - b.x);
@@ -1238,7 +817,6 @@
     stats.mrchartMax = Math.max(stats.mrchartMax, state.lockedLimits.URL)
   }
   return stats;
->>>>>>> e041aff5
 }
 
 /**
@@ -1248,97 +826,89 @@
  * @returns an object containing the test result, multiplier, xLabel, yLabel, and xdata
  */
 function csvTestingParser(str: string, delimiter = ",") {
-	// self-defined variables
-	let xLabel = "";
-	let yLabel = "";
-	let multiplier = 0;
-	const xdata: DataValue[] = [];
-
-	// testing axes label inputs/empty CSV
-	const firstBreak = str.indexOf("\r\n");
-
-	if (firstBreak == -1) {
-		const errorMsg = document.getElementById("file-error") as HTMLDivElement;
-		errorMsg.style.display = "block";
-		errorMsg.innerText = "Missing CSV labels and/or data.";
-		return { passed: false, multiplier, xLabel, yLabel, xdata };
-	}
-	const labels = str.slice(0, firstBreak).split(delimiter);
-	if (labels.length < 2) {
-		const errorMsg = document.getElementById("file-error") as HTMLDivElement;
-		errorMsg.style.display = "block";
-		errorMsg.innerText = "First row of CSV must have 2 columns.";
-		return { passed: false, multiplier, xLabel, yLabel, xdata };
-	} else if (labels[0] === "" || labels[1] === "") {
-		const errorMsg = document.getElementById("file-error") as HTMLDivElement;
-		errorMsg.style.display = "block";
-		errorMsg.innerText = "Missing CSV label(s).";
-		return { passed: false, multiplier, xLabel, yLabel, xdata };
-	} else if (labels[0].toLowerCase() != "date") {
-		const errorMsg = document.getElementById("file-error") as HTMLDivElement;
-		errorMsg.style.display = "block";
-		errorMsg.innerText = "First column of CSV must be 'Date'.";
-		return { passed: false, multiplier, xLabel, yLabel, xdata };
-	}
-	// set x and y labels
-	xLabel = "Date";
-	yLabel = labels[1];
-
-	// testing data inputs
-	const rows = str.slice(firstBreak + 2).split("\r\n");
-	if (rows.length == 0) {
-		const errorMsg = document.getElementById("file-error") as HTMLDivElement;
-		errorMsg.style.display = "block";
-		errorMsg.innerText = "Missing CSV data.";
-		return { passed: false, multiplier, xLabel, yLabel, xdata };
-	}
-	// This is the actual parising of the csv.
-	for (let i = 0; i < rows.length; i++) {
-		const values = rows[i].split(delimiter);
-		if (values[0] === "" || values[1] === "") {
-			// split apart the remaining rows of the array string and check if any contain values
-			// if yes, display error; else, return passed test and multiplier
-			const remainingContent = rows.slice(i + 1).join(delimiter);
-			// if remaining content is not a string of only commas, return failed test, else return passed test
-			if (remainingContent.replace(/,/g, "") !== "") {
-				const errorMsg = document.getElementById(
-					"file-error",
-				) as HTMLDivElement;
-				errorMsg.style.display = "block";
-				errorMsg.innerText = "Fragmented CSV data.";
-				return { passed: false, multiplier: 0, xLabel, yLabel, xdata };
-			} else {
-				return { passed: true, multiplier, xLabel, yLabel, xdata };
-			}
-		}
-		const parsedDate = Date.parse(values[0]);
-		if (!parsedDate) {
-			const errorMsg = document.getElementById("file-error") as HTMLDivElement;
-			errorMsg.style.display = "block";
-			errorMsg.innerText =
-				"Please input date in YYYY-MM-DD format (if on Excel, change date format settings).";
-			return { passed: false, multiplier, xLabel, yLabel, xdata };
-		}
-		let parsedVal = Number(values[1]);
-		if (isNaN(parsedVal)) {
-			const errorMsg = document.getElementById("file-error") as HTMLDivElement;
-			errorMsg.style.display = "block";
-			errorMsg.innerText = "Values must be numbers.";
-			return { passed: false, multiplier, xLabel, yLabel, xdata };
-		} else {
-			// check if too many digits, and increment multiplier until its happy
-			while (Math.abs(parsedVal) / 10 ** multiplier >= 10000) {
-				multiplier += 3;
-			}
-			xdata.push({
-				order: i,
-				x: values[0],
-				value: parsedVal,
-				status: DataStatus.NORMAL,
-			});
-		}
-	}
-	return { passed: true, multiplier, xLabel, yLabel, xdata };
+  // self-defined variables
+  let xLabel = "";
+  let yLabel = "";
+  let multiplier = 0;
+  const xdata: DataValue[] = [];
+
+  // testing axes label inputs/empty CSV
+  const firstBreak = str.indexOf("\r\n");
+
+  if (firstBreak == -1) {
+    const errorMsg = document.getElementById('file-error') as HTMLDivElement;
+    errorMsg.style.display = "block";
+    errorMsg.innerText = "Missing CSV labels and/or data.";
+    return { passed: false, multiplier, xLabel, yLabel, xdata };
+  }
+  const labels = str.slice(0, firstBreak).split(delimiter);
+  if (labels.length < 2) {
+    const errorMsg = document.getElementById('file-error') as HTMLDivElement;
+    errorMsg.style.display = "block";
+    errorMsg.innerText = "First row of CSV must have 2 columns.";
+    return { passed: false, multiplier, xLabel, yLabel, xdata };
+  } else if (labels[0] === "" || labels[1] === "") {
+    const errorMsg = document.getElementById('file-error') as HTMLDivElement;
+    errorMsg.style.display = "block";
+    errorMsg.innerText = "Missing CSV label(s).";
+    return { passed: false, multiplier, xLabel, yLabel, xdata };
+  } else if (labels[0].toLowerCase() != "date") {
+    const errorMsg = document.getElementById('file-error') as HTMLDivElement;
+    errorMsg.style.display = "block";
+    errorMsg.innerText = "First column of CSV must be 'Date'.";
+    return { passed: false, multiplier, xLabel, yLabel, xdata };
+  }
+  // set x and y labels
+  xLabel = "Date";
+  yLabel = labels[1];
+
+  // testing data inputs
+  const rows = str.slice(firstBreak + 2).split("\r\n");
+  if (rows.length == 0) {
+    const errorMsg = document.getElementById('file-error') as HTMLDivElement;
+    errorMsg.style.display = "block";
+    errorMsg.innerText = "Missing CSV data.";
+    return { passed: false, multiplier, xLabel, yLabel, xdata };
+  }
+  // This is the actual parising of the csv.
+  for (let i = 0; i < rows.length; i++) {
+    const values = rows[i].split(delimiter);
+    if (values[0] === "" || values[1] === "") {
+      // split apart the remaining rows of the array string and check if any contain values
+      // if yes, display error; else, return passed test and multiplier
+      const remainingContent = rows.slice(i + 1).join(delimiter);
+      // if remaining content is not a string of only commas, return failed test, else return passed test
+      if (remainingContent.replace(/,/g, "") !== "") {
+        const errorMsg = document.getElementById('file-error') as HTMLDivElement;
+        errorMsg.style.display = "block";
+        errorMsg.innerText = "Fragmented CSV data.";
+        return { passed: false, multiplier: 0, xLabel, yLabel, xdata };
+      } else {
+        return { passed: true, multiplier, xLabel, yLabel, xdata };
+      }
+    }
+    const parsedDate = Date.parse(values[0]);
+    if (!parsedDate) {
+      const errorMsg = document.getElementById('file-error') as HTMLDivElement;
+      errorMsg.style.display = "block";
+      errorMsg.innerText = "Please input date in YYYY-MM-DD format (if on Excel, change date format settings).";
+      return { passed: false, multiplier, xLabel, yLabel, xdata };
+    }
+    let parsedVal = Number(values[1]);
+    if (isNaN(parsedVal)) {
+      const errorMsg = document.getElementById('file-error') as HTMLDivElement;
+      errorMsg.style.display = "block";
+      errorMsg.innerText = "Values must be numbers.";
+      return { passed: false, multiplier, xLabel, yLabel, xdata };
+    } else {
+      // check if too many digits, and increment multiplier until its happy
+      while (Math.abs(parsedVal) / (10 ** multiplier) >= 10000) {
+        multiplier += 3;
+      }
+      xdata.push({ order: i, x: values[0], value: parsedVal, status: DataStatus.NORMAL });
+    }
+  }
+  return { passed: true, multiplier, xLabel, yLabel, xdata };
 }
 
 /**
@@ -1347,24 +917,24 @@
  * @returns an array of MR values
  */
 function getMovements(xdata: DataValue[]): DataValue[] {
-	const movements = [];
-	for (let i = 1; i < xdata.length; i++) {
-		const diff = round(Math.abs(xdata[i].value - xdata[i - 1].value));
-		movements.push({ order: xdata[i].order, x: xdata[i].x, value: diff });
-	}
-	return movements;
+  const movements = [];
+  for (let i = 1; i < xdata.length; i++) {
+    const diff = round(Math.abs(xdata[i].value - xdata[i - 1].value));
+    movements.push({ order: xdata[i].order, x: xdata[i].x, value: diff });
+  }
+  return movements;
 }
 
 // window.onresize doesn't play well with mobile browsers
 // we use matchMedia to catch when we cross the 767px boundary.
 // https://www.cocomore.com/blog/dont-use-window-onresize
-const mql = window.matchMedia("(max-width: 767px)");
-mql.addEventListener("change", (e) => {
-	redraw();
+const mql = window.matchMedia('(max-width: 767px)');
+mql.addEventListener('change', (e) => {
+  redraw()
 });
 
-screen.orientation.addEventListener("change", (e) => {
-	redraw();
+screen.orientation.addEventListener('change', (e) => {
+  redraw()
 });
 
 let hot;
@@ -1374,506 +944,42 @@
  * Initializes event listener for title / yaxis label changes.
  */
 function registerYAxisTitleChangeListener() {
-	const listener = (e: PointerEvent) => {
-		let newColName = prompt("Insert a new column name", state.yLabel);
-		if (newColName) {
-			let colHeaders = hot.getColHeader();
-			colHeaders[1] = newColName;
-			state.yLabel = newColName;
-			hot.updateSettings({
-				colHeaders,
-			});
-			xplot.update({
-				yAxis: { title: { text: yAxisTitle(newColName), useHTML: true } },
-				title: { text: xplotTitle(), useHTML: true },
-			});
-			mrplot.update({
-				yAxis: { title: { text: yAxisTitle(newColName), useHTML: true } },
-				title: { text: mrplotTitle(), useHTML: true },
-			});
-			// re-register event listener
-			registerYAxisTitleChangeListener();
-		}
-	};
-	document
-		.querySelectorAll(".axis-label-y")
-		.forEach((el) => el.addEventListener("click", listener));
-	document
-		.querySelectorAll(".plot-title")
-		.forEach((el) => el.addEventListener("click", listener));
+  const listener = (e: PointerEvent) => {
+    let newColName = prompt('Insert a new column name', state.yLabel)
+    if (newColName) {
+      let colHeaders = hot.getColHeader()
+      colHeaders[1] = newColName
+      state.yLabel = newColName;
+      hot.updateSettings({
+        colHeaders,
+      })
+      xplot.update({
+        yAxis: { title: { text: yAxisTitle(newColName), useHTML: true } },
+        title: { text: xplotTitle(), useHTML: true },
+      })
+      mrplot.update({
+        yAxis: { title: { text: yAxisTitle(newColName), useHTML: true } },
+        title: { text: mrplotTitle(), useHTML: true },
+      })
+      // re-register event listener
+      registerYAxisTitleChangeListener()
+    }
+  }
+  document.querySelectorAll(".axis-label-y").forEach(el => el.addEventListener("click", listener))
+  document.querySelectorAll(".plot-title").forEach(el => el.addEventListener("click", listener))
 }
 
 function extractDataFromUrl(): URLSearchParams {
-<<<<<<< HEAD
-	const urlParams = new URLSearchParams(window.location.search);
-	if (urlParams.has("d")) {
-		return urlParams;
-	}
-	const hashParams = new URLSearchParams(window.location.hash.slice(1)); // Remove '#' character
-	return hashParams;
-=======
   const urlParams = new URLSearchParams(window.location.search)
   if (urlParams.has('d')) {
     return urlParams;
   }
   const hashParams = new URLSearchParams(window.location.hash.slice(1)); // Remove '#' character
   return hashParams;
->>>>>>> e041aff5
 }
 
 // LOGIC ON PAGE LOAD
 document.addEventListener("DOMContentLoaded", async function (_e) {
-<<<<<<< HEAD
-	const pageParams = extractDataFromUrl();
-	if (pageParams.has("d")) {
-		let version = pageParams.get("v") || "0";
-		let separator = pageParams.get("s") || "";
-		let ll = pageParams.get("l") || "";
-		let {
-			xLabel,
-			yLabel,
-			data,
-			dividerLines,
-			lockedLimits,
-			lockedLimitStatus,
-		} = await decodeShareLink(version, pageParams.get("d")!, separator, ll);
-		state.xLabel = xLabel;
-		state.yLabel = yLabel;
-		state.tableData = data;
-		state.dividerLines = dividerLines;
-		state.lockedLimits = lockedLimits;
-		state.lockedLimitStatus = lockedLimitStatus;
-	} else {
-		// Set dummy data
-		const values = [
-			5045, 4350, 4350, 3975, 4290, 4430, 4485, 4285, 3980, 3925, 3645, 3760,
-			3300, 3685, 3463, 5200,
-		];
-		const sampleData: DataValue[] = values.map(function (el, i) {
-			// const parsedDate = d3.timeParse("%Y-%m-%d")(`2020-01-${i + 1}`);
-			// const x: Date = parsedDate || new Date();
-			return {
-				order: i,
-				x: `2020-01-${(i < 9 ? "0" : "") + (i + 1)}`,
-				value: el,
-				status: DataStatus.NORMAL,
-			};
-		});
-
-		state.tableData = sampleData;
-	}
-	// deep clone
-	state.lockedLimitBaseData = deepClone(state.tableData);
-	renderCharts();
-	document
-		.querySelector("#add-divider")
-		.addEventListener("click", addDividerLine);
-	document
-		.querySelector("#remove-divider")
-		.addEventListener("click", removeDividerLine);
-	// export chart logic
-	document.querySelector("#export-xplot").addEventListener("click", () => {
-		// To fix an edgecase where old limit lines are still around when user exports the chart eventhough it doesn't show up in the displayed chart.
-		// This edgecase is easier to reproduce if you modify the data after switching the tab to background for a while.
-		renderCharts();
-		xplot.exportChartLocal({ filename: "xplot" });
-	});
-	document.querySelector("#export-mrplot").addEventListener("click", () => {
-		// To fix an edgecase where old limit lines are still around when user exports the chart eventhough it doesn't show up in the displayed chart.
-		// This edgecase is easier to reproduce if you modify the data after switching the tab to background for a while.
-		renderCharts();
-		mrplot.exportChartLocal({ filename: "mrplot" });
-	});
-	registerYAxisTitleChangeListener();
-
-	// limit-lines
-	if (isLockedLimitsActive()) {
-		// if the initial state has locked limits, we should show the buttons and warnings
-		document
-			.querySelectorAll(".lock-limit-remove")
-			.forEach((d) => d.classList.remove("hidden"));
-		document.querySelector("#lock-limit-warning").classList.remove("hidden");
-	}
-	document.querySelector("#lock-limit-btn").addEventListener("click", (e) => {
-		if (!isLockedLimitsActive()) {
-			// let the locked limit data reflect the latest table data if locked limits are not currently active
-			updateInPlace(state.lockedLimitBaseData, state.tableData);
-			lockedLimitHot.updateSettings({
-				data: state.lockedLimitBaseData,
-				colHeaders: [state.xLabel, state.yLabel],
-			});
-		}
-		setLockedLimitInputs(!isLockedLimitsActive());
-		let dialog = document.querySelector(
-			"#lock-limit-dialog",
-		) as HTMLDialogElement;
-		dialog.showModal();
-	});
-	document.querySelector("#lock-limit-close").addEventListener("click", (e) => {
-		let dialog = document.querySelector(
-			"#lock-limit-dialog",
-		) as HTMLDialogElement;
-		dialog.close();
-	});
-	document.querySelectorAll(".lock-limit-remove").forEach((d) =>
-		d.addEventListener("click", (e) => {
-			xplot.removeAnnotation("locked-limits");
-			mrplot.removeAnnotation("locked-limits");
-			d.classList.add("hidden"); // hide buttons
-			document.querySelector("#lock-limit-warning").classList.add("hidden");
-
-			state.lockedLimitStatus &= ~LockedLimitStatus.LOCKED; // set to unlocked
-			redraw();
-			let dialog = document.querySelector(
-				"#lock-limit-dialog",
-			) as HTMLDialogElement;
-			dialog.close();
-		}),
-	);
-	document.querySelector("#lock-limit-add").addEventListener("click", (e) => {
-		let lv = calculateLockedLimits(); // calculate locked limits from the table
-		let obj = structuredClone(INACTIVE_LOCKED_LIMITS);
-		document
-			.querySelectorAll(".lock-limit-input")
-			.forEach((el: HTMLInputElement) => {
-				obj[el.dataset.limit] =
-					el.value !== "" ? Number(el.value) : lv[el.dataset.limit];
-			});
-		obj.lowerQuartile = round((obj.avgX + obj.LNPL) / 2);
-		obj.upperQuartile = round((obj.avgX + obj.UNPL) / 2);
-
-		// validate user input
-		if (
-			obj.avgX < obj.LNPL ||
-			obj.avgX > obj.UNPL ||
-			obj.avgMovement > obj.URL
-		) {
-			alert(
-				"Please ensure that the following limits are satisfied:\n" +
-					"1. Average X is between Lower Natural Process Limit (LNPL) and Upper Natural Process Limit (UNPL)\n" +
-					"2. Average Movement is less than or equal to Upper Range Limit (URL)",
-			);
-			return;
-		}
-		if (lv.avgX != obj.avgX) {
-			state.lockedLimitStatus |= LockedLimitStatus.AVGX_MODIFIED;
-		}
-		if (lv.LNPL != obj.LNPL) {
-			state.lockedLimitStatus |= LockedLimitStatus.LNPL_MODIFIED;
-		}
-		if (lv.UNPL != obj.UNPL) {
-			state.lockedLimitStatus |= LockedLimitStatus.UNPL_MODIFIED;
-		}
-		state.lockedLimits = obj; // set state
-		state.lockedLimitStatus |= LockedLimitStatus.LOCKED; // set to locked
-		redraw();
-
-		let dialog = document.querySelector(
-			"#lock-limit-dialog",
-		) as HTMLDialogElement;
-		dialog.close();
-		// show lock-limit-remove button
-		document
-			.querySelectorAll(".lock-limit-remove")
-			.forEach((d) => d.classList.remove("hidden"));
-		document.querySelector("#lock-limit-warning").classList.remove("hidden");
-	});
-	lockedLimitHot = new Handsontable(
-		document.querySelector("#lock-limit-dataTable"),
-		{
-			data: state.lockedLimitBaseData,
-			dataSchema: { x: null, value: null },
-			columns: [
-				{
-					data: "x",
-					type: "date",
-					dateFormat: "YYYY-MM-DD",
-					validator: (value, callback) => {
-						if (!value) {
-							// if null, "", or undefined
-							callback(true);
-							return;
-						}
-
-						let d = new Date(fromDateStr(value));
-						// https://stackoverflow.com/questions/1353684/detecting-an-invalid-date-date-instance-in-javascript#1353711
-						// callback(true) if date != 'Invalid Date'
-						callback(d instanceof Date && !isNaN(d.getTime()));
-					},
-				},
-				{ data: "value", type: "numeric" },
-			],
-			colHeaders: [state.xLabel, state.yLabel],
-			// Show context menu to enable removing rows.
-			contextMenu: true,
-			allowRemoveColumn: false,
-			minSpareRows: 1,
-			height: "auto",
-			stretchH: "all",
-			fillHandle: {
-				autoInsertRow: true,
-				direction: "vertical",
-			},
-			beforeAutofill(selectionData, sourceRange, targetRange, direction) {
-				return autofillTable(
-					selectionData,
-					sourceRange,
-					targetRange,
-					direction,
-				);
-			},
-			beforePaste(data, coords) {
-				return beforePasteTable(data, coords);
-			},
-			afterChange(changes, source) {
-				if (source === "loadData") {
-					return;
-				}
-				setLockedLimitInputs(true);
-			},
-			afterValidate(isValid, value, row, prop, source) {
-				const errorMsg = document.getElementById("data-table-error");
-				if (isValid) {
-					errorMsg.classList.add("hidden");
-					return;
-				}
-				errorMsg.classList.remove("hidden");
-				return false;
-			},
-			licenseKey: "non-commercial-and-evaluation", // for non-commercial use only
-		},
-	);
-
-	// CSV input logic
-	const csvFile = document.getElementById("csv-file") as HTMLInputElement;
-	csvFile.addEventListener("change", (_event) => {
-		// check if there is a file input
-		if (!csvFile.files?.length) {
-			console.log("No file input");
-			return;
-		}
-		const input = csvFile!.files[0];
-		const reader = new FileReader();
-		reader.addEventListener("loadend", () => {
-			// parse into array
-			const text = reader.result as string;
-			// if not passed test, display error (inside function run) and return
-			let { passed, multiplier, xLabel, yLabel, xdata } =
-				csvTestingParser(text);
-			if (!passed) {
-				return;
-			}
-			console.log(passed, multiplier, xLabel, yLabel, xdata);
-			// else handle multiplier (manipulate data and labels)
-			const superscript = "⁰¹²³⁴⁵⁶⁷⁸⁹";
-			function formatPower(d: number) {
-				return d
-					.toString()
-					.split("")
-					.map(function (c) {
-						return superscript[Number(c)];
-					})
-					.join("");
-			}
-			if (multiplier > 0) {
-				yLabel += ` (x10${formatPower(multiplier)})`;
-				for (let i = 0; i < xdata.length; i++) {
-					xdata[i].value /= 10 ** multiplier;
-				}
-			}
-
-			// hide error message
-			const errorMsg = document.getElementById("file-error") as HTMLDivElement;
-			errorMsg.style.display = "none";
-			errorMsg.innerText = "";
-			// UPDATE STATE
-			// sortX(xdata)
-			state.xLabel = xLabel;
-			state.yLabel = yLabel;
-			state.tableData = xdata;
-			state.lockedLimitBaseData = deepClone(state.tableData);
-			hot.updateSettings({
-				data: xdata,
-				colHeaders: [xLabel, yLabel],
-			});
-			// Refreshes divider state when we upload new data
-			state.dividerLines = [];
-
-			renderCharts();
-		});
-		// Reads the csv file as string, after which it emits the loadend event
-		reader.readAsText(input);
-	});
-
-	// Set event listener to download dummy data as csv file
-	document.querySelector("#download-data").addEventListener("click", () => {
-		// only download lines with at least one non-null value.
-		let csvContent =
-			`${state.xLabel},${state.yLabel}\r\n` +
-			state.xdata
-				.filter((dv) => dv.x || dv.value)
-				.map((d) => `${d.x || ""},${round(d.value) || ""}`)
-				.join("\r\n");
-		if (isLockedLimitsActive()) {
-			csvContent +=
-				`\r\n\r\nlimit_lines,value\r\n` +
-				[
-					`avg_x,${state.lockedLimits.avgX}`,
-					`LNPL,${state.lockedLimits.LNPL}`,
-					`UNPL,${state.lockedLimits.UNPL}`,
-					`avg_movement,${state.lockedLimits.avgMovement}`,
-					`URL,${state.lockedLimits.URL}`,
-				].join("\r\n");
-		}
-		const blob = new Blob([csvContent], { type: "text/csv;charset=utf-8;" });
-		const dataUrl = URL.createObjectURL(blob);
-		const link = document.createElement("a");
-		link.setAttribute("href", dataUrl);
-		link.setAttribute("download", "xmr-data.csv");
-		link.click();
-		// Clean up the anchor element
-		link.remove();
-		// Revoke the object URL to free up memory
-		URL.revokeObjectURL(dataUrl);
-	});
-
-	document.querySelector("#refresh-charts").addEventListener("click", () => {
-		renderCharts();
-	});
-
-	document.querySelector("#share-link").addEventListener("click", () => {
-		let link = generateShareLink(state);
-		// https://stackoverflow.com/questions/417142/what-is-the-maximum-length-of-a-url-in-different-browsers
-		if (link.length > MAX_LINK_LENGTH) {
-			alert("Link too long! Consider removing a few datapoints.");
-			return;
-		}
-
-		// copy to clipboard
-		navigator.clipboard.writeText(link).then(
-			function () {
-				console.log("Async: Copying to clipboard was successful!");
-			},
-			function (err) {
-				console.error("Async: Could not copy text: ", err);
-			},
-		);
-
-		// toggle message on share button click
-		document.getElementById("data-copied-msg").classList.remove("hidden");
-		setTimeout(() => {
-			document.getElementById("data-copied-msg").classList.add("hidden");
-		}, 2000);
-	});
-
-	let table = document.querySelector("#dataTable");
-	hot = new Handsontable(table, {
-		data: state.tableData,
-		dataSchema: { x: null, value: null },
-		columns: [
-			{
-				data: "x",
-				type: "date",
-				dateFormat: "YYYY-MM-DD",
-				validator: (value, callback) => {
-					if (!value) {
-						// if null, "", or undefined
-						callback(true);
-						return;
-					}
-
-					let d = new Date(fromDateStr(value));
-					// https://stackoverflow.com/questions/1353684/detecting-an-invalid-date-date-instance-in-javascript#1353711
-					// callback(true) if date != 'Invalid Date'
-					callback(d instanceof Date && !isNaN(d.getTime()));
-				},
-			},
-			{ data: "value", type: "numeric" },
-		],
-		colHeaders: [
-			state.xLabel ?? "Date",
-			state.yLabel === "Value" ? "Value (✏️)" : state.yLabel,
-		],
-		// Editable column header: https://github.com/handsontable/handsontable/issues/1980
-		afterOnCellMouseDown: function (e, coords) {
-			if (coords.row !== -1) {
-				return;
-			}
-			let newColName = prompt(
-				"Insert a new column name",
-				this.getColHeader()[coords.col],
-			);
-			if (newColName) {
-				let colHeaders = this.getColHeader();
-				colHeaders[coords.col] = newColName;
-				this.updateSettings({
-					colHeaders,
-				});
-				if (coords.col == 0) {
-					state.xLabel = newColName;
-					xplot.update({
-						xAxis: { title: { text: yAxisTitle(newColName), useHTML: true } },
-					});
-					mrplot.update({
-						xAxis: { title: { text: yAxisTitle(newColName), useHTML: true } },
-					});
-				} else {
-					state.yLabel = newColName;
-					xplot.update({
-						yAxis: { title: { text: yAxisTitle(newColName), useHTML: true } },
-						title: { text: xplotTitle(), useHTML: true },
-					});
-					mrplot.update({
-						yAxis: { title: { text: yAxisTitle(newColName), useHTML: true } },
-						title: { text: mrplotTitle(), useHTML: true },
-					});
-				}
-				// re-register event listener
-				registerYAxisTitleChangeListener();
-			}
-		},
-		// Show context menu to enable removing rows.
-		contextMenu: true,
-		allowRemoveColumn: false,
-		minSpareRows: 1,
-		height: "auto",
-		stretchH: "all",
-		fillHandle: {
-			autoInsertRow: true,
-			direction: "vertical",
-		},
-		beforeAutofill(selectionData, sourceRange, targetRange, direction) {
-			return autofillTable(selectionData, sourceRange, targetRange, direction);
-		},
-		beforePaste(data, coords) {
-			return beforePasteTable(data, coords);
-		},
-		beforeChange(changes, source) {
-			let xOnly = state.xdata.map((d) => d.x);
-			changes.forEach(([row, prop, oldVal, newVal]) => {
-				if (prop != "x") return;
-				xOnly[row] = newVal;
-			});
-			checkDuplicatesInTable(xOnly, this);
-		},
-		afterChange(changes, source) {
-			if (source == "loadData") {
-				return;
-			}
-			redraw();
-		},
-		afterValidate(isValid, value, row, prop, source) {
-			const errorMsg = document.getElementById("data-table-error");
-			if (isValid) {
-				errorMsg.classList.add("hidden");
-				return;
-			}
-			errorMsg.classList.remove("hidden");
-			return false;
-		},
-		licenseKey: "non-commercial-and-evaluation", // for non-commercial use only
-	});
-=======
   const pageParams = extractDataFromUrl()
   if (pageParams.has('d')) {
     let version = pageParams.get('v') || '0';
@@ -2252,38 +1358,34 @@
     },
     licenseKey: 'non-commercial-and-evaluation' // for non-commercial use only
   });
->>>>>>> e041aff5
 });
 
 function calculateLimits(xdata: DataValue[]): LineValueType {
-	const movements = getMovements(xdata);
-	// since avgX and avgMovement is used for further calculation, we only round it after calculating unpl, lnpl, url
-	const avgX = xdata.reduce((a, b) => a + b.value, 0) / xdata.length;
-	// filteredMovements might be empty
-	const avgMovement =
-		movements.reduce((a, b) => a + b.value, 0) / Math.max(movements.length, 1);
-	const UNPL = avgX + NPL_SCALING * avgMovement;
-	const LNPL = avgX - NPL_SCALING * avgMovement;
-	const URL = URL_SCALING * avgMovement;
-	const lowerQuartile = (LNPL + avgX) / 2;
-	const upperQuartile = (UNPL + avgX) / 2;
-	return {
-		avgX: round(avgX),
-		avgMovement: round(avgMovement),
-		UNPL: round(UNPL),
-		LNPL: round(LNPL),
-		URL: round(URL),
-		lowerQuartile: round(lowerQuartile),
-		upperQuartile: round(upperQuartile),
-	} as LineValueType;
+  const movements = getMovements(xdata)
+  // since avgX and avgMovement is used for further calculation, we only round it after calculating unpl, lnpl, url
+  const avgX = xdata.reduce((a, b) => a + b.value, 0) / xdata.length;
+  // filteredMovements might be empty
+  const avgMovement = movements.reduce((a, b) => a + b.value, 0) / Math.max(movements.length, 1);
+  const UNPL = avgX + NPL_SCALING * avgMovement;
+  const LNPL = avgX - NPL_SCALING * avgMovement;
+  const URL = URL_SCALING * avgMovement;
+  const lowerQuartile = (LNPL + avgX) / 2;
+  const upperQuartile = (UNPL + avgX) / 2;
+  return {
+    avgX: round(avgX),
+    avgMovement: round(avgMovement),
+    UNPL: round(UNPL),
+    LNPL: round(LNPL),
+    URL: round(URL),
+    lowerQuartile: round(lowerQuartile),
+    upperQuartile: round(upperQuartile)
+  } as LineValueType
 }
 
 // This function is a 'no-divider' version of the calculation of the limits (specifically for the locked limits)
 function calculateLockedLimits() {
-	let xdata = state.lockedLimitBaseData.filter(
-		(dv) => dv.x && (dv.value || dv.value == 0),
-	);
-	return calculateLimits(xdata);
+  let xdata = state.lockedLimitBaseData.filter(dv => dv.x && (dv.value || dv.value == 0))
+  return calculateLimits(xdata)
 }
 
 /**
@@ -2291,196 +1393,124 @@
  * @param updateInputValue whether to update the value of the inputs
  */
 function setLockedLimitInputs(updateInputValue: boolean) {
-	let lv = calculateLockedLimits(); // calculate locked limits from the table
-	document
-		.querySelectorAll(".lock-limit-input")
-		.forEach((el: HTMLInputElement) => {
-			el.value = updateInputValue
-				? lv[el.dataset.limit]
-				: state.lockedLimits[el.dataset.limit];
-		});
-	// if we update the values of the inputs, we reset all modified status
-	if (updateInputValue) {
-		state.lockedLimitStatus &= ~LockedLimitStatus.AVGX_MODIFIED;
-		state.lockedLimitStatus &= ~LockedLimitStatus.LNPL_MODIFIED;
-		state.lockedLimitStatus &= ~LockedLimitStatus.UNPL_MODIFIED;
-	}
-
-	// set color and placeholders
-	(
-		document.querySelector(
-			'.lock-limit-input[data-limit="avgX"]',
-		) as HTMLElement
-	).style["color"] = isAvgXModified(state.lockedLimitStatus)
-		? "rgb(220 38 38)"
-		: "black";
-	(
-		document.querySelector(
-			'.lock-limit-input[data-limit="avgX"]',
-		) as HTMLInputElement
-	).placeholder = `${lv.avgX}`;
-	(
-		document.querySelector(
-			'.lock-limit-input[data-limit="UNPL"]',
-		) as HTMLElement
-	).style["color"] = isUnplModified(state.lockedLimitStatus)
-		? "rgb(220 38 38)"
-		: "black";
-	(
-		document.querySelector(
-			'.lock-limit-input[data-limit="UNPL"]',
-		) as HTMLInputElement
-	).placeholder = `${lv.UNPL}`;
-	(
-		document.querySelector(
-			'.lock-limit-input[data-limit="LNPL"]',
-		) as HTMLElement
-	).style["color"] = isLnplModified(state.lockedLimitStatus)
-		? "rgb(220 38 38)"
-		: "black";
-	(
-		document.querySelector(
-			'.lock-limit-input[data-limit="LNPL"]',
-		) as HTMLInputElement
-	).placeholder = `${lv.LNPL}`;
-	(
-		document.querySelector(
-			'.lock-limit-input[data-limit="avgMovement"]',
-		) as HTMLInputElement
-	).placeholder = `${lv.avgMovement}`;
-	(
-		document.querySelector(
-			'.lock-limit-input[data-limit="URL"]',
-		) as HTMLInputElement
-	).placeholder = `${lv.URL}`;
+  let lv = calculateLockedLimits(); // calculate locked limits from the table   
+  document.querySelectorAll('.lock-limit-input').forEach((el: HTMLInputElement) => {
+    el.value = updateInputValue ? lv[el.dataset.limit] : state.lockedLimits[el.dataset.limit]
+  })
+  // if we update the values of the inputs, we reset all modified status
+  if (updateInputValue) {
+    state.lockedLimitStatus &= ~LockedLimitStatus.AVGX_MODIFIED;
+    state.lockedLimitStatus &= ~LockedLimitStatus.LNPL_MODIFIED;
+    state.lockedLimitStatus &= ~LockedLimitStatus.UNPL_MODIFIED;
+  }
+
+  // set color and placeholders
+  (document.querySelector('.lock-limit-input[data-limit="avgX"]') as HTMLElement).style["color"] = isAvgXModified(state.lockedLimitStatus) ? 'rgb(220 38 38)' : 'black';
+  (document.querySelector('.lock-limit-input[data-limit="avgX"]') as HTMLInputElement).placeholder = `${lv.avgX}`;
+  (document.querySelector('.lock-limit-input[data-limit="UNPL"]') as HTMLElement).style["color"] = isUnplModified(state.lockedLimitStatus) ? 'rgb(220 38 38)' : 'black';
+  (document.querySelector('.lock-limit-input[data-limit="UNPL"]') as HTMLInputElement).placeholder = `${lv.UNPL}`;
+  (document.querySelector('.lock-limit-input[data-limit="LNPL"]') as HTMLElement).style["color"] = isLnplModified(state.lockedLimitStatus) ? 'rgb(220 38 38)' : 'black';
+  (document.querySelector('.lock-limit-input[data-limit="LNPL"]') as HTMLInputElement).placeholder = `${lv.LNPL}`;
+  (document.querySelector('.lock-limit-input[data-limit="avgMovement"]') as HTMLInputElement).placeholder = `${lv.avgMovement}`;
+  (document.querySelector('.lock-limit-input[data-limit="URL"]') as HTMLInputElement).placeholder = `${lv.URL}`;
 }
 
 // An implementation of excel drag-to-extend-series for handsontable
 function autofillTable(selectionData, sourceRange, targetRange, direction) {
-	if (sourceRange.from.col == 1) {
-		// use default behaviour if its the data column
-		// if targetRange is larger than source range, the selected data will be repeated.
-		return selectionData;
-	}
-
-	// most likely, the user is trying to extend the current pattern.
-	// if there is a pattern, we will try to extend the pattern
-	// otherwise we will just use default behaviour.
-	let dateArray = selectionData.map((x) => new Date(fromDateStr(x[0])));
-	let difference = 86400000; // one day
-	if (dateArray.length >= 2) {
-		difference = dateArray[1].valueOf() - dateArray[0].valueOf();
-		for (let i = 2; i < dateArray.length; i++) {
-			if (dateArray[i].valueOf() - dateArray[i - 1].valueOf() != difference) {
-				// pattern is broken
-				return selectionData;
-			}
-		}
-	}
-
-	let result = [];
-	// If only one row is selected, we increment by one day only
-	if (dateArray.length < 2) {
-		if (direction == "down") {
-			result = dateArray.map(
-				(x) => new Date(new Date(x.valueOf()).setDate(x.getDate() + 1)),
-			);
-			for (
-				let i = result.length;
-				i <= targetRange.to.row - targetRange.from.row;
-				i++
-			) {
-				let cd = result[result.length - 1];
-				result.push(new Date(new Date(cd.valueOf()).setDate(cd.getDate() + 1)));
-			}
-		} else if (direction == "up") {
-			result = dateArray.map(
-				(x) => new Date(new Date(x.valueOf()).setDate(x.getDate() - 1)),
-			);
-			for (
-				let i = result.length;
-				i <= targetRange.to.row - targetRange.from.row;
-				i++
-			) {
-				let cd = result[0];
-				// much more expensive than downwards extension, but user should rarely hit this...
-				result = [
-					new Date(new Date(cd.valueOf()).setDate(cd.getDate() - 1)),
-					...result,
-				];
-			}
-		}
-		return result.map((x) => [toDateStr(x)]);
-	}
-
-	// If more than one row was selected we increment by computed difference
-	// Note that this doesn't handle daylight savings time, so two days out of
-	// every year this will give wrong results.
-	if (direction == "down") {
-		result = dateArray.map(
-			(x) => new Date(x.valueOf() + dateArray.length * difference),
-		);
-		for (
-			let i = result.length;
-			i <= targetRange.to.row - targetRange.from.row;
-			i++
-		) {
-			result.push(new Date(result[result.length - 1].valueOf() + difference));
-		}
-	} else if (direction == "up") {
-		result = dateArray.map(
-			(x) => new Date(x.valueOf() - dateArray.length * difference),
-		);
-		for (
-			let i = result.length;
-			i <= targetRange.to.row - targetRange.from.row;
-			i++
-		) {
-			// much more expensive than downwards extension, but user should rarely hit this...
-			result = [new Date(result[0].valueOf() - difference), ...result];
-		}
-	}
-	return result.map((x) => [toDateStr(x)]);
+  if (sourceRange.from.col == 1) {
+    // use default behaviour if its the data column
+    // if targetRange is larger than source range, the selected data will be repeated.
+    return selectionData
+  }
+
+  // most likely, the user is trying to extend the current pattern.
+  // if there is a pattern, we will try to extend the pattern
+  // otherwise we will just use default behaviour. 
+  let dateArray = selectionData.map(x => new Date(fromDateStr(x[0])))
+  let difference = 86400000; // one day
+  if (dateArray.length >= 2) {
+    difference = dateArray[1].valueOf() - dateArray[0].valueOf()
+    for (let i = 2; i < dateArray.length; i++) {
+      if ((dateArray[i].valueOf() - dateArray[i - 1].valueOf()) != difference) {
+        // pattern is broken
+        return selectionData
+      }
+    }
+  }
+
+  let result = []
+  // If only one row is selected, we increment by one day only
+  if (dateArray.length < 2) {
+    if (direction == 'down') {
+      result = dateArray.map(x => new Date(new Date(x.valueOf()).setDate(x.getDate() + 1)));
+      for (let i = result.length; i <= targetRange.to.row - targetRange.from.row; i++) {
+        let cd = result[result.length - 1];
+        result.push(new Date(new Date(cd.valueOf()).setDate(cd.getDate() + 1)));
+      }
+    } else if (direction == 'up') {
+      result = dateArray.map(x => new Date(new Date(x.valueOf()).setDate(x.getDate() - 1)));
+      for (let i = result.length; i <= targetRange.to.row - targetRange.from.row; i++) {
+        let cd = result[0];
+        // much more expensive than downwards extension, but user should rarely hit this...
+        result = [new Date(new Date(cd.valueOf()).setDate(cd.getDate() - 1)), ...result]
+      }
+    }
+    return result.map(x => [toDateStr(x)]);
+  }
+
+  // If more than one row was selected we increment by computed difference
+  // Note that this doesn't handle daylight savings time, so two days out of
+  // every year this will give wrong results.
+  if (direction == 'down') {
+    result = dateArray.map(x => new Date(x.valueOf() + dateArray.length * difference))
+    for (let i = result.length; i <= targetRange.to.row - targetRange.from.row; i++) {
+      result.push(new Date(result[result.length - 1].valueOf() + difference))
+    }
+  } else if (direction == 'up') {
+    result = dateArray.map(x => new Date(x.valueOf() - dateArray.length * difference))
+    for (let i = result.length; i <= targetRange.to.row - targetRange.from.row; i++) {
+      // much more expensive than downwards extension, but user should rarely hit this...
+      result = [new Date(result[0].valueOf() - difference), ...result]
+    }
+  }
+  return result.map(x => [toDateStr(x)])
 }
 
 // Modifying paste behaviour
 function beforePasteTable(data, coords) {
-	if (coords.length > 1) return;
-	let coord = coords[0];
-	// if selected area has more rows than the data, we add empty '' to the end of data to simulate clearing this rows
-	// This change handles the common edge case where user copy, say from other sources, and paste a smaller set of data
-	// than the one currently exists in the table.
-	// The default behaviour of the CopyPaste plugin is to repeat the data until the end of the selected area,
-	// which causes wrong calculation (and crossing lines in the chart) due to repeated data at the end.
-	for (let i = coord.startRow + data.length; i <= coord.endRow; i++) {
-		// endRow is inclusive.
-		data.push(["", ""]);
-	}
-	return;
+  if (coords.length > 1) return;
+  let coord = coords[0]
+  // if selected area has more rows than the data, we add empty '' to the end of data to simulate clearing this rows
+  // This change handles the common edge case where user copy, say from other sources, and paste a smaller set of data
+  // than the one currently exists in the table.
+  // The default behaviour of the CopyPaste plugin is to repeat the data until the end of the selected area,
+  // which causes wrong calculation (and crossing lines in the chart) due to repeated data at the end.
+  for (let i = coord.startRow + data.length; i <= coord.endRow; i++) { // endRow is inclusive.
+    data.push(['', ''])
+  }
+  return
 }
 
 // Check duplicate in the x value (first column) of the table and set background color accordingly
 function checkDuplicatesInTable(arr: string[], tableInstance) {
-	let seen = {};
-	let isDuplicateDetected = false;
-	arr.forEach((el, idx) => {
-		if (!el) return; // null or ""
-		if (el in seen) {
-			tableInstance.setCellMeta(idx, 0, "className", "duplicate");
-			isDuplicateDetected = true;
-		} else {
-			tableInstance.setCellMeta(idx, 0, "className", "");
-		}
-		seen[el] = true;
-	});
-
-	if (isDuplicateDetected) {
-		document
-			.getElementById("duplicate-data-warning")
-			.classList.remove("hidden");
-	} else {
-		document.getElementById("duplicate-data-warning").classList.add("hidden");
-	}
+  let seen = {}
+  let isDuplicateDetected = false
+  arr.forEach((el, idx) => {
+    if (!el) return; // null or ""
+    if (el in seen) {
+      tableInstance.setCellMeta(idx, 0, 'className', 'duplicate')
+      isDuplicateDetected = true
+    } else {
+      tableInstance.setCellMeta(idx, 0, 'className', '')
+    }
+    seen[el] = true
+  })
+
+  if (isDuplicateDetected) {
+    document.getElementById('duplicate-data-warning').classList.remove('hidden')
+  } else {
+    document.getElementById('duplicate-data-warning').classList.add('hidden')
+  }
 }
 
 function forceFloat(s: string) {
@@ -2516,102 +1546,92 @@
  * Otherwise, we check which side's limit has been changed and disable the quartile line for that side
  */
 function shouldUseQuartile() {
-	function isSymmetric(avg: number, unpl: number, lnpl: number) {
-		return Math.abs(unpl + lnpl - 2 * avg) < 0.001;
-	}
-
-	if ((state.lockedLimitStatus & ~1) == 0) {
-		// not modified at all
-		return { useUpperQuartile: true, useLowerQuartile: true };
-	}
-
-	if (
-		(isLnplModified(state.lockedLimitStatus) &&
-			isUnplModified(state.lockedLimitStatus)) ||
-		isAvgXModified(state.lockedLimitStatus)
-	) {
-		return isSymmetric(
-			state.lockedLimits.avgX,
-			state.lockedLimits.UNPL,
-			state.lockedLimits.LNPL,
-		)
-			? { useUpperQuartile: true, useLowerQuartile: true }
-			: { useUpperQuartile: false, useLowerQuartile: false };
-	}
-
-	if (isUnplModified(state.lockedLimitStatus)) {
-		return { useUpperQuartile: false, useLowerQuartile: true };
-	}
-	if (isLnplModified(state.lockedLimitStatus)) {
-		return { useUpperQuartile: true, useLowerQuartile: false };
-	}
-
-	console.assert(false); // should not reach here
-	return { useUpperQuartile: true, useLowerQuartile: true };
+  function isSymmetric(avg: number, unpl: number, lnpl: number) {
+    return Math.abs(unpl + lnpl - 2 * avg) < 0.001
+  }
+
+  if ((state.lockedLimitStatus & ~1) == 0) { // not modified at all
+    return { useUpperQuartile: true, useLowerQuartile: true }
+  }
+
+  if (
+    (isLnplModified(state.lockedLimitStatus) && isUnplModified(state.lockedLimitStatus))
+    || isAvgXModified(state.lockedLimitStatus)
+  ) {
+    return isSymmetric(state.lockedLimits.avgX, state.lockedLimits.UNPL, state.lockedLimits.LNPL)
+      ? { useUpperQuartile: true, useLowerQuartile: true }
+      : { useUpperQuartile: false, useLowerQuartile: false }
+  }
+
+  if (isUnplModified(state.lockedLimitStatus)) {
+    return { useUpperQuartile: false, useLowerQuartile: true }
+  }
+  if (isLnplModified(state.lockedLimitStatus)) {
+    return { useUpperQuartile: true, useLowerQuartile: false }
+  }
+
+  console.assert(false) // should not reach here
+  return { useUpperQuartile: true, useLowerQuartile: true }
 }
 
 function toDateStr(d: Date): string {
-	const offset = d.getTimezoneOffset();
-	d = new Date(d.getTime() - offset * 60 * 1000);
-	return d.toISOString().slice(0, 10);
+  const offset = d.getTimezoneOffset()
+  d = new Date(d.getTime() - (offset * 60 * 1000))
+  return d.toISOString().slice(0, 10)
 }
 
 function fromDateStr(ds: string): number {
-	return dayjs(ds).valueOf();
+  return dayjs(ds).valueOf()
 }
 
 function getSign(n: number) {
-	return n > 0 ? 1 : n < 0 ? -1 : 0;
+  return n > 0 ? 1 : n < 0 ? -1 : 0
 }
 
 function updateInPlace(dest: DataValue[], src: DataValue[]) {
-	dest.splice(0, dest.length, ...deepClone(src));
+  dest.splice(0, dest.length, ...deepClone(src))
 }
 
 function deepClone(src: DataValue[]): DataValue[] {
-	return src.map((el) => {
-		return { x: el.x, value: el.value, order: el.order, status: el.status };
-	});
+  return src.map(el => { return { x: el.x, value: el.value, order: el.order, status: el.status } })
 }
 
 function isLockedLimitsActive(): boolean {
-	return (state.lockedLimitStatus & LockedLimitStatus.LOCKED) == 1;
+  return (state.lockedLimitStatus & LockedLimitStatus.LOCKED) == 1
 }
 
 function encodeNumberArrayString(input: number[]) {
-	const buffer = new ArrayBuffer(input.length * 4);
-	const view = new DataView(buffer);
-	input.forEach((i, idx) => {
-		view.setFloat32(idx * 4, i);
-	});
-	return btoaUrlSafe(
-		new Uint8Array(buffer).reduce(
-			(data, byte) => data + String.fromCharCode(byte),
-			"",
-		),
-	);
+  const buffer = new ArrayBuffer(input.length * 4);
+  const view = new DataView(buffer);
+  input.forEach((i, idx) => {
+    view.setFloat32(idx * 4, i)
+  })
+  return btoaUrlSafe(
+    new Uint8Array(buffer)
+      .reduce((data, byte) => data + String.fromCharCode(byte), '')
+  )
 }
 
 function btoaUrlSafe(s: string) {
-	return btoa(s).replace(/\+/g, "-").replace(/\//g, "_").replace(/=/g, "");
+  return btoa(s).replace(/\+/g, '-').replace(/\//g, '_').replace(/=/g, '')
 }
 
 function atobUrlSafe(s: string) {
-	return atob(s.replace(/-/g, "+").replace(/_/g, "/"));
+  return atob(s.replace(/-/g, '+').replace(/_/g, '/'))
 }
 
 function decodeNumberArrayString(s: string) {
-	const bs = atobUrlSafe(s);
-	var bytes = new Uint8Array(bs.length);
-	for (let i = 0; i < bs.length; i++) {
-		bytes[i] = bs.charCodeAt(i);
-	}
-	const view = new DataView(bytes.buffer);
-	const result = [] as number[];
-	for (let i = 0; i < bytes.length / 4; i++) {
-		result.push(view.getFloat32(i * 4));
-	}
-	return result;
+  const bs = atobUrlSafe(s)
+  var bytes = new Uint8Array(bs.length);
+  for (let i = 0; i < bs.length; i++) {
+    bytes[i] = bs.charCodeAt(i);
+  }
+  const view = new DataView(bytes.buffer)
+  const result = [] as number[]
+  for (let i = 0; i < bytes.length / 4; i++) {
+    result.push(view.getFloat32(i * 4))
+  }
+  return result
 }
 
 /**
@@ -2620,206 +1640,167 @@
  * - d: lz77.compress(xLabel,yLabel,date-cols...).base64(float32array of value-cols).
  * - l: float32array of [avgX, avgMovement, LNPL, UNPL, URL, lockedLimitStatus]
  * - s: float32array of dividers x values (unix timestamp in milliseconds)
- * @returns
+ * @returns 
  */
 function generateShareLink(s: {
-	xLabel: string;
-	yLabel: string;
-	xdata: {
-		x: string; // date in yyyy-mm-dd
-		value: number;
-	}[];
-	dividerLines?: {
-		id: string;
-		x: number; // date in unix milliseconds
-	}[];
-	lockedLimits?: {
-		avgX: number;
-		avgMovement?: number;
-		UNPL?: number; // upper natural process limit
-		LNPL?: number; // lower natural process limit
-		URL?: number; // upper range limit
-	};
-	lockedLimitStatus?: number;
+  xLabel: string,
+  yLabel: string,
+  xdata: {
+    x: string, // date in yyyy-mm-dd
+    value: number
+  }[],
+  dividerLines?: {
+    id: string,
+    x: number // date in unix milliseconds
+  }[],
+  lockedLimits?: {
+    avgX: number,
+    avgMovement?: number,
+    UNPL?: number, // upper natural process limit
+    LNPL?: number, // lower natural process limit
+    URL?: number, // upper range limit
+  },
+  lockedLimitStatus?: number,
 }): string {
-	let currentUrlParams = extractDataFromUrl();
-	const paramsObj = {
-		v: currentUrlParams.get("v") ?? "0", // get version from url or default to 0
-	};
-
-	if (paramsObj["v"] == "1") {
-		// in sharelink version 1, we assume users don't intend to change their src data so we just copy the user's url here
-		// Otherwise, they should change the result returned from the remote url.
-		paramsObj["d"] = currentUrlParams.get("d");
-	} else {
-		let validXdata = s.xdata.filter((dv) => dv.x || dv.value);
-		// basically first 2 are labels, followed by date-column, followed by value-column.
-		// date-column are compressed using lz77
-		// value-column are encoded as bytearray and converted into base64 string
-		const dateText =
-			`${s.xLabel.replace(",", ";")},${s.yLabel.replace(",", ";")},` +
-			validXdata
-				.map((d) => {
-					if (d.x) {
-						// hack[1]: if dates contain , e.g. "Jan 1, 2020", we replace the comma using ; instead
-						return d.x.replace(",", ";");
-					} else {
-						return "";
-					}
-				})
-				.join(",");
-		const valueText = validXdata.map((d) => round(d.value));
-		paramsObj["d"] =
-			btoaUrlSafe(lz77.compress(dateText)) +
-			"." +
-			encodeNumberArrayString(valueText);
-	}
-
-	if (s.dividerLines) {
-		const dividers = encodeNumberArrayString(
-			s.dividerLines.filter((dl) => !isShadowDividerLine(dl)).map((dl) => dl.x),
-		);
-		if (dividers.length > 0) {
-			paramsObj["s"] = dividers;
-		}
-	}
-	if (s.lockedLimits && (s.lockedLimitStatus & LockedLimitStatus.LOCKED) == 1) {
-		// IMPORTANT: If you change the number array below in any way except appending to it, please bump up the version number ('v') as it will break all existing links
-		// and update the decoding logic below
-		paramsObj["l"] = encodeNumberArrayString([
-			s.lockedLimits.avgX,
-			s.lockedLimits.avgMovement,
-			s.lockedLimits.LNPL,
-			s.lockedLimits.UNPL,
-			s.lockedLimits.URL,
-			s.lockedLimitStatus,
-		]);
-	}
-	const pageParams = new URLSearchParams(paramsObj);
-	const fullPath = `${window.location.origin}${window.location.pathname}#${pageParams.toString()}`;
-	return fullPath;
-}
-
-async function decodeShareLink(
-	version: string,
-	d: string,
-	dividers: string,
-	limits: string,
-) {
-	let data = [];
-	let labels = [];
-	if (version == "1") {
-		// version 1. d is a remote url. We fetch labels and data from a remote url.
-		let res = await fetch(d);
-		let body = await res.json();
-		labels = [body.xLabel ?? "Date", body.yLabel ?? "Value"];
-		data = body.xdata.map((v, idx) => {
-			return {
-				order: idx,
-				x: v["x"], // Date in YYYY-MM-DD format
-				value: round(+v["value"]),
-				status: DataStatus.NORMAL,
-			};
-		});
-	} else {
-		// version 0, the oldest. d is an encoded table
-		d = decodeURIComponent(d);
-		dividers = decodeURIComponent(dividers);
-		let [datePart, valuePart] = d.split(".", 2);
-		let dateText = lz77.decompress(atobUrlSafe(datePart));
-		let values = decodeNumberArrayString(valuePart);
-		// hack[1]: reverse the , -> ; encoding
-		let dates = dateText.split(",").map((d) => d.replace(";", ","));
-		labels = dates.splice(0, 2);
-		// sort dates based on string
-		// dates.sort((a, b) => Date.parse(a) < Date.parse(b) ? -1 : 1);
-		data = dates.map((d, idx) => {
-			return {
-				order: idx,
-				x: d, // Date in YYYY-MM-DD format
-				value: round(values[idx]),
-				status: DataStatus.NORMAL,
-			};
-		});
-	}
-
-	let dividerLines = [] as DividerType[];
-	if (dividers?.length > 0) {
-		dividerLines = dividerLines.concat(
-			decodeNumberArrayString(dividers).map((x, i) => {
-				return {
-					id: `divider-${i + 1}`,
-					x: x,
-					line: null,
-				};
-			}),
-		);
-	}
-	let lockedLimits = structuredClone(INACTIVE_LOCKED_LIMITS);
-	let lockedLimitStatus = LockedLimitStatus.UNLOCKED;
-	if (limits?.length > 0) {
-		const [avgX, avgMovement, LNPL, UNPL, URL, ...rest] =
-			decodeNumberArrayString(limits).map(round);
-		if (rest.length > 0) {
-			lockedLimitStatus = rest[0];
-		}
-		lockedLimits = {
-			avgX,
-			avgMovement,
-			LNPL,
-			UNPL,
-			URL,
-			lowerQuartile: (avgX + LNPL) / 2,
-			upperQuartile: (avgX + UNPL) / 2,
-		} as LineValueType;
-	}
-	return {
-		xLabel: labels[0].replace(";", ","),
-		yLabel: labels[1].replace(";", ","),
-		data,
-		dividerLines,
-		lockedLimits,
-		lockedLimitStatus,
-	};
+  let currentUrlParams = extractDataFromUrl()
+  const paramsObj = {
+    v: currentUrlParams.get('v') ?? "0" // get version from url or default to 0
+  };
+
+  if (paramsObj['v'] == "1") {
+    // in sharelink version 1, we assume users don't intend to change their src data so we just copy the user's url here
+    // Otherwise, they should change the result returned from the remote url.
+    paramsObj['d'] = currentUrlParams.get('d')
+  } else {
+    let validXdata = s.xdata.filter(dv => dv.x || dv.value)
+    // basically first 2 are labels, followed by date-column, followed by value-column.
+    // date-column are compressed using lz77
+    // value-column are encoded as bytearray and converted into base64 string
+    const dateText = `${s.xLabel.replace(",", ";")},${s.yLabel.replace(",", ";")},` + validXdata.map((d) => {
+      if (d.x) {
+        // hack[1]: if dates contain , e.g. "Jan 1, 2020", we replace the comma using ; instead
+        return d.x.replace(",", ";")
+      } else {
+        return ''
+      }
+    }).join(",")
+    const valueText = validXdata.map((d) => round(d.value))
+    paramsObj['d'] = btoaUrlSafe(lz77.compress(dateText)) + '.' + encodeNumberArrayString(valueText)
+  }
+
+  if (s.dividerLines) {
+    const dividers = encodeNumberArrayString(s.dividerLines.filter(dl => !isShadowDividerLine(dl)).map(dl => dl.x))
+    if (dividers.length > 0) {
+      paramsObj['s'] = dividers
+    }
+  }
+  if (s.lockedLimits && (s.lockedLimitStatus & LockedLimitStatus.LOCKED) == 1) {
+    // IMPORTANT: If you change the number array below in any way except appending to it, please bump up the version number ('v') as it will break all existing links
+    // and update the decoding logic below
+    paramsObj['l'] = encodeNumberArrayString([s.lockedLimits.avgX, s.lockedLimits.avgMovement, s.lockedLimits.LNPL, s.lockedLimits.UNPL, s.lockedLimits.URL, s.lockedLimitStatus])
+  }
+  const pageParams = new URLSearchParams(paramsObj);
+  const fullPath = `${window.location.origin}${window.location.pathname}#${pageParams.toString()}`
+  return fullPath
+}
+
+async function decodeShareLink(version: string, d: string, dividers: string, limits: string) {
+  let data = []
+  let labels = []
+  if (version == '1') {
+    // version 1. d is a remote url. We fetch labels and data from a remote url.
+    let res = await fetch(d)
+    let body = await res.json()
+    labels = [body.xLabel ?? 'Date', body.yLabel ?? 'Value']
+    data = body.xdata.map((v, idx) => {
+      return {
+        order: idx,
+        x: v['x'], // Date in YYYY-MM-DD format
+        value: round(+v['value']),
+        status: DataStatus.NORMAL,
+      }
+    })
+  } else {
+    // version 0, the oldest. d is an encoded table
+    d = decodeURIComponent(d)
+    dividers = decodeURIComponent(dividers)
+    let [datePart, valuePart] = d.split('.', 2)
+    let dateText = lz77.decompress(atobUrlSafe(datePart))
+    let values = decodeNumberArrayString(valuePart)
+    // hack[1]: reverse the , -> ; encoding
+    let dates = dateText.split(',').map(d => d.replace(";", ","))
+    labels = dates.splice(0, 2)
+    // sort dates based on string
+    // dates.sort((a, b) => Date.parse(a) < Date.parse(b) ? -1 : 1);
+    data = dates.map((d, idx) => {
+      return {
+        order: idx,
+        x: d, // Date in YYYY-MM-DD format
+        value: round(values[idx]),
+        status: DataStatus.NORMAL,
+      }
+    })
+  }
+
+  let dividerLines = [] as DividerType[]
+  if (dividers?.length > 0) {
+    dividerLines = dividerLines.concat(decodeNumberArrayString(dividers).map((x, i) => {
+      return {
+        id: `divider-${i + 1}`,
+        x: x,
+        line: null,
+      }
+    }))
+  }
+  let lockedLimits = structuredClone(INACTIVE_LOCKED_LIMITS)
+  let lockedLimitStatus = LockedLimitStatus.UNLOCKED
+  if (limits?.length > 0) {
+    const [avgX, avgMovement, LNPL, UNPL, URL, ...rest] = decodeNumberArrayString(limits).map(round)
+    if (rest.length > 0) {
+      lockedLimitStatus = rest[0]
+    }
+    lockedLimits = { avgX, avgMovement, LNPL, UNPL, URL, lowerQuartile: (avgX + LNPL) / 2, upperQuartile: (avgX + UNPL) / 2 } as LineValueType
+  }
+  return {
+    xLabel: labels[0].replace(";", ","),
+    yLabel: labels[1].replace(";", ","),
+    data,
+    dividerLines,
+    lockedLimits,
+    lockedLimitStatus,
+  }
 }
 
 function renderCharts() {
-	createPlots("xplot", "mrplot");
-}
-
-const xplotTitle = () =>
-	`<div class="plot-title">X Plot<span>${state.yLabel.toLowerCase() !== "value" ? ": " + state.yLabel : ""}</span></div>`;
-const mrplotTitle = () =>
-	`<div class="plot-title">MR Plot<span>${state.yLabel.toLowerCase() !== "value" ? ": " + state.yLabel : ""}</span></div>`;
-const yAxisTitle = (newColName) =>
-	`<div class="axis-label-y">${newColName}</div>`;
+  createPlots('xplot', 'mrplot');
+}
+
+const xplotTitle = () => `<div class="plot-title">X Plot<span>${state.yLabel.toLowerCase() !== 'value' ? ': ' + state.yLabel : ""}</span></div>`
+const mrplotTitle = () => `<div class="plot-title">MR Plot<span>${state.yLabel.toLowerCase() !== 'value' ? ': ' + state.yLabel : ""}</span></div>`
+const yAxisTitle = (newColName) => `<div class="axis-label-y">${newColName}</div>`
 
 /**
  * Find the extremes on the x-axis
- * @param arr
- * @returns
+ * @param arr 
+ * @returns 
  */
 function findExtremesX(arr: DataValue[]) {
-	let min = Infinity;
-	let max = -Infinity;
-	arr.forEach((el) => {
-		let d = fromDateStr(el.x);
-		min = Math.min(min, d);
-		max = Math.max(max, d);
-	});
-	return { min, max };
+  let min = Infinity
+  let max = -Infinity
+  arr.forEach((el) => {
+    let d = fromDateStr(el.x)
+    min = Math.min(min, d)
+    max = Math.max(max, d)
+  })
+  return { min, max }
 }
 
 function round(n: number): number {
-	let pow = 10 ** DECIMAL_POINT;
-	return Math.round(n * pow) / pow;
+  let pow = 10 ** DECIMAL_POINT
+  return Math.round(n * pow) / pow
 }
 
 function isShadowDividerLine(dl: { id: string }): boolean {
-<<<<<<< HEAD
-	return dl.id && (dl.id == "divider-start" || dl.id == "divider-end");
-}
-=======
   return dl.id && (dl.id == 'divider-start' || dl.id == 'divider-end')
 }
 
@@ -2828,4 +1809,3 @@
   let n = Math.min(state.xdata.length, 50) / 50
   return 0.2 - n * n * 0.1
 }
->>>>>>> e041aff5
