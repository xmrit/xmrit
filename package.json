--- conflicted
+++ resolved
@@ -1,14 +1,9 @@
 {
   "scripts": {
-<<<<<<< HEAD
-    "start": "cp xmrit-bg.png dist/ && parcel index.html",
-    "build": "parcel build index.html && cp xmrit-bg.png dist/",
+    "start": "parcel index.html",
+    "build": "parcel build index.html",
     "clean": "rm -rf .parcel-cache/",
     "reinstall": "rm -rf node_modules/ && yarn install"
-=======
-    "start": "parcel index.html",
-    "build": "parcel build index.html"
->>>>>>> 390f5c09
   },
   "devDependencies": {
     "@tailwindcss/forms": "^0.5.9",
